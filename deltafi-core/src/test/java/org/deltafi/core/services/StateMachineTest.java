--- conflicted
+++ resolved
@@ -168,30 +168,17 @@
 
         DeltaFileFlow deltaFileFlow = deltaFile.getFlows().getFirst();
         deltaFileFlow.setType(FlowType.TRANSFORM);
-<<<<<<< HEAD
-        ActionConfiguration transformAction = new ActionConfiguration("CollectingTransformAction", ActionType.TRANSFORM,
-                "org.deltafi.action.SomeCollectingTransformAction");
-        transformAction.setCollect(new CollectConfiguration(Duration.parse("PT1S"), null, 3, null));
-        when(transformFlowService.findActionConfig(TRANSFORM_FLOW, transformAction.getName())).thenReturn(transformAction);
-=======
-        TransformActionConfiguration transformAction = new TransformActionConfiguration("JoiningTransformAction",
+        ActionConfiguration transformAction = new ActionConfiguration("JoiningTransformAction", ActionType.TRANSFORM,
                 "org.deltafi.action.SomeJoiningTransformAction");
         transformAction.setJoin(new JoinConfiguration(Duration.parse("PT1S"), null, 3, null));
->>>>>>> 14131fa8
+        when(transformFlowService.findActionConfig(TRANSFORM_FLOW, transformAction.getName())).thenReturn(transformAction);
         // add the transform action as the next action config to use in the DeltaFileFlow
         deltaFileFlow.setPendingActions(new ArrayList<>(List.of(transformAction.getName())));
 
-<<<<<<< HEAD
-        CollectEntry collectEntry = new CollectEntry();
-        collectEntry.setCount(2);
-        when(collectEntryService.upsertAndLock(Mockito.any(), Mockito.any(), Mockito.isNull(), Mockito.eq(3),
-                Mockito.eq(0), Mockito.eq(deltaFile.getDid()))).thenReturn(collectEntry);
-=======
         JoinEntry joinEntry = new JoinEntry();
         joinEntry.setCount(2);
         Mockito.when(joinEntryService.upsertAndLock(Mockito.any(), Mockito.any(), Mockito.isNull(), Mockito.eq(3),
                 Mockito.eq(0), Mockito.eq(deltaFile.getDid()))).thenReturn(joinEntry);
->>>>>>> 14131fa8
 
         when(deltaFiPropertiesService.getDeltaFiProperties()).thenReturn(new DeltaFiProperties());
 
