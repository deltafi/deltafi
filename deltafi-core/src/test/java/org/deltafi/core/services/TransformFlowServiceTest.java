--- conflicted
+++ resolved
@@ -39,11 +39,7 @@
 import java.util.stream.Collectors;
 
 import static org.assertj.core.api.Assertions.assertThat;
-<<<<<<< HEAD
 import static org.deltafi.core.datafetchers.FlowPlanDatafetcherTestHelper.PLUGIN_COORDINATES;
-import static org.junit.jupiter.api.Assertions.assertEquals;
-=======
->>>>>>> 123c578f
 
 @ExtendWith(MockitoExtension.class)
 class TransformFlowServiceTest {
@@ -62,17 +58,10 @@
 
     @Test
     void buildFlow() {
-<<<<<<< HEAD
-        TransformFlow running = transformFlow("running", FlowState.RUNNING, true, 10);
-        TransformFlow stopped = transformFlow("stopped", FlowState.STOPPED, false, -1);
+        TransformFlow running = transformFlow("running", FlowState.RUNNING, true);
+        TransformFlow stopped = transformFlow("stopped", FlowState.STOPPED, false);
         Mockito.when(transformFlowRepo.findByNameAndType("running", TransformFlow.class)).thenReturn(Optional.of(running));
         Mockito.when(transformFlowRepo.findByNameAndType("stopped", TransformFlow.class)).thenReturn(Optional.of(stopped));
-=======
-        TransformFlow running = transformFlow("running", FlowState.RUNNING, true);
-        TransformFlow stopped = transformFlow("stopped", FlowState.STOPPED, false);
-        Mockito.when(transformFlowRepo.findById("running")).thenReturn(Optional.of(running));
-        Mockito.when(transformFlowRepo.findById("stopped")).thenReturn(Optional.of(stopped));
->>>>>>> 123c578f
         Mockito.when(flowValidator.validate(Mockito.any())).thenReturn(Collections.emptyList());
 
         TransformFlowPlanEntity runningFlowPlan = new TransformFlowPlanEntity("running", "yep", PLUGIN_COORDINATES);
@@ -160,42 +149,7 @@
                 .contains("Flow: invalid is invalid and cannot be started");
     }
 
-<<<<<<< HEAD
-    @Test
-    void testIngressFlowErrorsExceeded() {
-        setupErrorExceeded();
-        List<IngressFlowErrorState> errorStates = transformFlowService.ingressFlowErrorsExceeded();
-        assertEquals(2, errorStates.size());
-        assertEquals(new IngressFlowErrorState("flow1", 1, 0), errorStates.get(0));
-        assertEquals(new IngressFlowErrorState("flow3", 6, 5), errorStates.get(1));
-    }
-
-    @Test
-    void testFlowErrorsExceeded() {
-        setupErrorExceeded();
-        Set<String> errorsExceeded = transformFlowService.flowErrorsExceeded();
-        assertEquals(2, errorsExceeded.size());
-        assertThat(errorsExceeded).contains("flow1").contains("flow3");
-    }
-
-    void setupErrorExceeded() {
-        TransformFlow flow1 = transformFlow("flow1", FlowState.RUNNING, false, 0);
-        TransformFlow flow2 = transformFlow("flow2", FlowState.RUNNING, false, 5);
-        TransformFlow flow3 = transformFlow("flow3", FlowState.RUNNING, false, 5);
-        TransformFlow flow4 = transformFlow("flow4", FlowState.STOPPED, false, 5);
-
-        Mockito.when(transformFlowRepo.findAllByType(TransformFlow.class)).thenReturn(List.of(flow1, flow2, flow3, flow4));
-        Mockito.when(errorCountService.errorsForFlow("flow1")).thenReturn(1);
-        Mockito.when(errorCountService.errorsForFlow("flow2")).thenReturn(5);
-        Mockito.when(errorCountService.errorsForFlow("flow3")).thenReturn(6);
-
-        transformFlowService.refreshCache();
-    }
-
-    TransformFlow transformFlow(String name, FlowState flowState, boolean testMode, int maxErrors) {
-=======
     TransformFlow transformFlow(String name, FlowState flowState, boolean testMode) {
->>>>>>> 123c578f
         TransformFlow transformFlow = new TransformFlow();
         transformFlow.setName(name);
         FlowStatus flowStatus = new FlowStatus();
