--- conflicted
+++ resolved
@@ -27,12 +27,7 @@
 import org.deltafi.common.types.*;
 import org.deltafi.core.MockDeltaFiPropertiesService;
 import org.deltafi.core.audit.CoreAuditLogger;
-<<<<<<< HEAD
-import org.deltafi.core.collect.ScheduledCollectService;
-=======
 import org.deltafi.core.join.ScheduledJoinService;
-import org.deltafi.core.generated.types.DeltaFilesFilter;
->>>>>>> 14131fa8
 import org.deltafi.core.generated.types.RetryResult;
 import org.deltafi.core.metrics.MetricService;
 import org.deltafi.core.repo.*;
@@ -564,19 +559,11 @@
         when(deltaFileRepo.findAllById(List.of(parent1.getDid(), parent2.getDid())))
                 .thenReturn(List.of(parent1, parent2));
 
-<<<<<<< HEAD
         ActionConfiguration ActionConfiguration =
-                new ActionConfiguration("collect-transform", ActionType.TRANSFORM, "org.deltafi.SomeCollectingTransformAction");
-        ActionConfiguration.setCollect(new CollectConfiguration(Duration.parse("PT1H"), null, 3, null));
-        when(transformFlowService.findActionConfig("myFlow", "collect-transform"))
+                new ActionConfiguration("join-transform", ActionType.TRANSFORM, "org.deltafi.SomeJoiningTransformAction");
+        ActionConfiguration.setJoin(new JoinConfiguration(Duration.parse("PT1H"), null, 3, null));
+        when(transformFlowService.findActionConfig("myFlow", "join-transform"))
                 .thenReturn(ActionConfiguration);
-=======
-        TransformActionConfiguration transformActionConfiguration =
-                new TransformActionConfiguration("join-transform", "org.deltafi.SomeJoiningTransformAction");
-        transformActionConfiguration.setJoin(new JoinConfiguration(Duration.parse("PT1H"), null, 3, null));
-        when(transformFlowService.findActionConfig("myFlow", "join-transform"))
-                .thenReturn(transformActionConfiguration);
->>>>>>> 14131fa8
 
         deltaFilesService.requeue();
 
