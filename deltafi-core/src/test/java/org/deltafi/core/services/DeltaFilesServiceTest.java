/*
 *    DeltaFi - Data transformation and enrichment platform
 *
 *    Copyright 2021-2023 DeltaFi Contributors <deltafi@deltafi.org>
 *
 *    Licensed under the Apache License, Version 2.0 (the "License");
 *    you may not use this file except in compliance with the License.
 *    You may obtain a copy of the License at
 *
 *        http://www.apache.org/licenses/LICENSE-2.0
 *
 *    Unless required by applicable law or agreed to in writing, software
 *    distributed under the License is distributed on an "AS IS" BASIS,
 *    WITHOUT WARRANTIES OR CONDITIONS OF ANY KIND, either express or implied.
 *    See the License for the specific language governing permissions and
 *    limitations under the License.
 */
package org.deltafi.core.services;

import com.fasterxml.jackson.core.JsonProcessingException;
import com.netflix.graphql.dgs.exceptions.DgsEntityNotFoundException;
import org.assertj.core.api.Assertions;
import org.deltafi.common.action.ActionEventQueue;
import org.deltafi.common.content.ContentStorageService;
import org.deltafi.common.content.Segment;
import org.deltafi.common.test.time.TestClock;
import org.deltafi.common.test.uuid.TestUUIDGenerator;
import org.deltafi.common.types.*;
import org.deltafi.common.uuid.UUIDGenerator;
import org.deltafi.core.MockDeltaFiPropertiesService;
import org.deltafi.core.audit.CoreAuditLogger;
import org.deltafi.core.collect.ScheduledCollectService;
import org.deltafi.core.generated.types.DeltaFilesFilter;
import org.deltafi.core.metrics.MetricService;
import org.deltafi.core.repo.DeltaFileRepo;
import org.deltafi.core.repo.QueuedAnnotationRepo;
import org.deltafi.core.services.pubsub.PublisherService;
import org.deltafi.core.types.*;
import org.deltafi.core.util.Util;
import org.junit.jupiter.api.Test;
import org.junit.jupiter.api.extension.ExtendWith;
import org.mockito.*;
import org.mockito.junit.jupiter.MockitoExtension;
import org.springframework.core.env.Environment;

import java.time.Duration;
import java.time.OffsetDateTime;
import java.time.format.DateTimeFormatter;
import java.util.*;

import static org.deltafi.core.repo.DeltaFileRepoImpl.SOURCE_INFO_METADATA;
import static org.junit.jupiter.api.Assertions.*;
import static org.mockito.Mockito.*;

@ExtendWith(MockitoExtension.class)
class DeltaFilesServiceTest {
    private final TestClock testClock = new TestClock();
    private final UUIDGenerator uuidGenerator = new TestUUIDGenerator();
    private final MockDeltaFiPropertiesService mockDeltaFiPropertiesService = new MockDeltaFiPropertiesService();

    private final TransformFlowService transformFlowService;
    private final EgressFlowService egressFlowService;
    private final StateMachine stateMachine;
    private final DeltaFileRepo deltaFileRepo;
    private final ActionEventQueue actionEventQueue;
    private final ContentStorageService contentStorageService;
    private final ResumePolicyService resumePolicyService;
    private final MetricService metricService;
    private final DeltaFileCacheService deltaFileCacheService;
    private final QueueManagementService queueManagementService;
    private final QueuedAnnotationRepo queuedAnnotationRepo;

    private final DeltaFilesService deltaFilesService;

    @Captor
    ArgumentCaptor<List<Segment>> segmentCaptor;

    @Captor
    ArgumentCaptor<List<String>> stringListCaptor;

    @Captor
    ArgumentCaptor<DeltaFile> deltaFileCaptor;

    @Captor
    ArgumentCaptor<List<ActionInput>> actionInputListCaptor;

    @Captor
    ArgumentCaptor<QueuedAnnotation> queuedAnnotationCaptor;

    DeltaFilesServiceTest(@Mock TransformFlowService transformFlowService,
<<<<<<< HEAD
=======
            @Mock NormalizeFlowService normalizeFlowService, @Mock EnrichFlowService enrichFlowService,
>>>>>>> 9c880695
            @Mock EgressFlowService egressFlowService, @Mock PublisherService publisherService, @Mock StateMachine stateMachine,
            @Mock DeltaFileRepo deltaFileRepo, @Mock ActionEventQueue actionEventQueue,
            @Mock ContentStorageService contentStorageService, @Mock ResumePolicyService resumePolicyService,
            @Mock MetricService metricService, @Mock CoreAuditLogger coreAuditLogger,
            @Mock DeltaFileCacheService deltaFileCacheService, @Mock TimedIngressFlowService timedIngressFlowService,
            @Mock QueueManagementService queueManagementService, @Mock QueuedAnnotationRepo queuedAnnotationRepo,
            @Mock Environment environment, @Mock ScheduledCollectService scheduledCollectService) {
        this.transformFlowService = transformFlowService;
        this.egressFlowService = egressFlowService;
        this.stateMachine = stateMachine;
        this.deltaFileRepo = deltaFileRepo;
        this.actionEventQueue = actionEventQueue;
        this.contentStorageService = contentStorageService;
        this.resumePolicyService = resumePolicyService;
        this.metricService = metricService;
        this.deltaFileCacheService = deltaFileCacheService;
        this.queueManagementService = queueManagementService;
        this.queuedAnnotationRepo = queuedAnnotationRepo;

<<<<<<< HEAD
        UUIDGenerator uuidGenerator = new TestUUIDGenerator();
        deltaFilesService = new DeltaFilesService(testClock, transformFlowService, egressFlowService, publisherService,
                mockDeltaFiPropertiesService, stateMachine, deltaFileRepo, actionEventQueue, contentStorageService,
                resumePolicyService, metricService, coreAuditLogger, new DidMutexService(), deltaFileCacheService,
                timedIngressFlowService, queueManagementService, queuedAnnotationRepo, environment,
                scheduledCollectService, uuidGenerator);
=======
        deltaFilesService = new DeltaFilesService(testClock, transformFlowService, normalizeFlowService,
                enrichFlowService, egressFlowService, publisherService, mockDeltaFiPropertiesService, stateMachine, deltaFileRepo,
                actionEventQueue, contentStorageService, resumePolicyService, metricService,
                coreAuditLogger, new DidMutexService(), deltaFileCacheService, timedIngressFlowService,
                queueManagementService, queuedAnnotationRepo, environment, scheduledCollectService, uuidGenerator);
>>>>>>> 9c880695
    }

    @Test
    void setsAndGets() {
        TransformFlow transformFlow = new TransformFlow();
        transformFlow.setName("theFlow");
        when(transformFlowService.getRunningFlowByName(transformFlow.getName())).thenReturn(transformFlow);

        String did = UUID.randomUUID().toString();
        List<Content> content = Collections.singletonList(new Content("name", "mediaType"));
        IngressEventItem ingressInputItem = new IngressEventItem(did, "filename", transformFlow.getName(),
                Map.of(), content);

        DeltaFile deltaFile = deltaFilesService.ingress(ingressInputItem, OffsetDateTime.now(), OffsetDateTime.now());

        assertNotNull(deltaFile);
        assertEquals(transformFlow.getName(), deltaFile.getSourceInfo().getFlow());
        assertEquals(did, deltaFile.getDid());
        assertNotNull(deltaFile.lastCompleteAction());
    }

    @Test
    void getReturnsNullOnMissingDid() {
        assertNull(deltaFilesService.getDeltaFile("nonsense"));
    }

    @Test
    void getRawDeltaFile() throws JsonProcessingException {
        DeltaFile deltaFile = DeltaFile.builder()
                .did("hi")
                .created(OffsetDateTime.parse("2022-09-29T12:30:00+01:00", DateTimeFormatter.ISO_OFFSET_DATE_TIME))
                .sourceInfo(SourceInfo.builder().metadata(Map.of()).build())
                .build();
        when(deltaFileRepo.findById("hi")).thenReturn(Optional.ofNullable(deltaFile));
        String json = deltaFilesService.getRawDeltaFile("hi", false);
        assertTrue(json.contains("\"did\":\"hi\""));
        assertTrue(json.contains("\"created\":\"2022-09-29T11:30:00.000Z\""));
        assertEquals(1, json.split("\n").length);
    }

    @Test
    void getRawDeltaFilePretty() throws JsonProcessingException {
        DeltaFile deltaFile = DeltaFile.builder()
                .did("hi")
                .sourceInfo(SourceInfo.builder().metadata(Map.of()).build())
                .build();
        when(deltaFileRepo.findById("hi")).thenReturn(Optional.ofNullable(deltaFile));
        String json = deltaFilesService.getRawDeltaFile("hi", true);
        assertTrue(json.contains("  \"did\" : \"hi\",\n"));
        assertNotEquals(1, json.split("\n").length);
    }

    @Test
    void getRawReturnsNullOnMissingDid() throws JsonProcessingException {
        assertNull(deltaFilesService.getRawDeltaFile("nonsense", true));
        assertNull(deltaFilesService.getRawDeltaFile("nonsense", false));
    }

    @Test
    void testSourceMetadataUnion() {
        DeltaFile deltaFile1 = Util.buildDeltaFile("1", List.of(), Map.of("k1", "1a", "k2", "val2"));
        DeltaFile deltaFile2 = Util.buildDeltaFile("2", List.of(), Map.of("k1", "1b", "k3", "val3"));

        // Map.of disallows null keys or values, so do it the hard way
        DeltaFile deltaFile3 = Util.buildDeltaFile("3", List.of(), new HashMap<>());
        deltaFile3.getSourceInfo().addMetadata("k2", "val2");
        deltaFile3.getSourceInfo().addMetadata("k3", null);
        deltaFile3.getSourceInfo().addMetadata("k4", "val4");

        List<String> dids = List.of("1", "2", "3", "4");
        DeltaFilesFilter filter = new DeltaFilesFilter();
        filter.setDids(dids);

        DeltaFiles deltaFiles = new DeltaFiles(0, 3, 3, List.of(deltaFile1, deltaFile2, deltaFile3));
        when(deltaFileRepo.deltaFiles(0, dids.size(), filter, null,
                List.of(SOURCE_INFO_METADATA))).thenReturn(deltaFiles);

        List<UniqueKeyValues> uniqueMetadata = deltaFilesService.sourceMetadataUnion(dids);
        assertEquals(4, uniqueMetadata.size());

        boolean foundKey1 = false;
        boolean foundKey2 = false;
        boolean foundKey3 = false;
        boolean foundKey4 = false;

        for (UniqueKeyValues u : uniqueMetadata) {
            switch (u.getKey()) {
                case "k1" -> {
                    assertEquals(2, u.getValues().size());
                    assertTrue(u.getValues().containsAll(List.of("1a", "1b")));
                    foundKey1 = true;
                }
                case "k2" -> {
                    assertEquals(1, u.getValues().size());
                    assertTrue(u.getValues().contains("val2"));
                    foundKey2 = true;
                }
                case "k3" -> {
                    assertEquals(2, u.getValues().size());
                    List<String> listWithNull = new ArrayList<>();
                    listWithNull.add("val3");
                    listWithNull.add(null);
                    assertTrue(u.getValues().containsAll(listWithNull));
                    foundKey3 = true;
                }
                case "k4" -> {
                    assertEquals(1, u.getValues().size());
                    assertTrue(u.getValues().contains("val4"));
                    foundKey4 = true;
                }
            }
        }

        assertTrue(foundKey1);
        assertTrue(foundKey2);
        assertTrue(foundKey3);
        assertTrue(foundKey4);
    }

    @Test
    void testDelete() {
        Content content1 = new Content("name", "mediaType", new Segment("a", "1"));
        DeltaFile deltaFile1 = Util.buildDeltaFile("1", List.of(content1));
        Content content2 = new Content("name", "mediaType", new Segment("b", "2"));
        DeltaFile deltaFile2 = Util.buildDeltaFile("2", List.of(content2));
        when(deltaFileRepo.findForTimedDelete(any(), any(), anyLong(), any(), anyBoolean(), anyInt())).thenReturn(List.of(deltaFile1, deltaFile2));

        deltaFilesService.timedDelete(OffsetDateTime.now().plusSeconds(1), null, 0L, null, "policy", false);

        verify(contentStorageService).deleteAll(segmentCaptor.capture());
        assertEquals(List.of(content1.getSegments().get(0), content2.getSegments().get(0)), segmentCaptor.getValue());
        verify(deltaFileRepo).setContentDeletedByDidIn(stringListCaptor.capture(), any(), eq("policy"));
        assertEquals(List.of("1", "2"), stringListCaptor.getValue());
    }

    @Test
    void testDeleteMetadata() {
        Content content1 = new Content("name", "mediaType", new Segment("a", "1"));
        DeltaFile deltaFile1 = Util.buildDeltaFile("1", List.of(content1));
        Content content2 = new Content("name", "mediaType", new Segment("b", "2"));
        DeltaFile deltaFile2 = Util.buildDeltaFile("2", List.of(content2));
        when(deltaFileRepo.findForTimedDelete(any(), any(), anyLong(), any(), anyBoolean(), anyInt())).thenReturn(List.of(deltaFile1, deltaFile2));

        deltaFilesService.timedDelete(OffsetDateTime.now().plusSeconds(1), null, 0L, null, "policy", true);

        verify(contentStorageService).deleteAll(segmentCaptor.capture());
        assertEquals(List.of(content1.getSegments().get(0), content2.getSegments().get(0)), segmentCaptor.getValue());
        verify(deltaFileRepo, never()).saveAll(any());
        verify(deltaFileRepo).batchedBulkDeleteByDidIn(stringListCaptor.capture());
        assertEquals(List.of(deltaFile1.getDid(), deltaFile2.getDid()), stringListCaptor.getValue());
    }

    @Test
    void testRequeue_actionFound() {
        OffsetDateTime modified = OffsetDateTime.now();
        DeltaFile deltaFile = Util.buildDeltaFile("1");
        deltaFile.setStage(DeltaFileStage.IN_FLIGHT);
        deltaFile.getActions().add(Action.builder().flow("myFlow").name("action").type(ActionType.EGRESS)
                .state(ActionState.QUEUED).modified(modified).build());

        ActionConfiguration actionConfiguration = new TransformActionConfiguration(null, null);
        Mockito.when(egressFlowService.findActionConfig("myFlow", "action")).thenReturn(actionConfiguration);

        List<ActionInvocation> actionInvocations = deltaFilesService.requeuedActionInvocations(deltaFile, modified);
        Assertions.assertThat(actionInvocations).hasSize(1);
        Mockito.verifyNoInteractions(stateMachine);
    }

    // TODO - restore after filling out egress flows again
    /*@Test
    void testRequeue_actionNotFound() throws MissingEgressFlowException {
        OffsetDateTime modified = OffsetDateTime.now();
        DeltaFile deltaFile = Util.buildDeltaFile("1");
        deltaFile.getActions().add(Action.builder().flow("flow").name("action").state(ActionState.QUEUED).modified(modified).build());

        List<ActionInvocation> actionInvocations = deltaFilesService.requeuedActionInvocations(deltaFile, modified);
        Assertions.assertThat(actionInvocations).isEmpty();

        ArgumentCaptor<DeltaFile> deltaFileCaptor = ArgumentCaptor.forClass(DeltaFile.class);
        Mockito.verify(stateMachine).advance(deltaFileCaptor.capture());

        List<DeltaFile> captured = deltaFileCaptor.getAllValues();

        DeltaFile erroredDeltaFile = captured.get(0);
        Optional<Action> maybeAction = erroredDeltaFile.actionNamed("flow", "action");
        Assertions.assertThat(maybeAction).isPresent();
        Action action = maybeAction.get();
        Assertions.assertThat(action.getState()).isEqualTo(ActionState.ERROR);
        Assertions.assertThat(action.getErrorCause()).isEqualTo("Action named action is no longer running");
        Mockito.verify(metricService).increment(new Metric(FILES_ERRORED, 1).addTags(MetricsUtil.tagsFor("unknown", "action", deltaFile.getSourceInfo().getFlow(), null)));
    }*/

    @Test
    void testRequeue_transformFlow() {
        OffsetDateTime modified = OffsetDateTime.now();
        DeltaFile deltaFile = Util.buildDeltaFile("1");
        deltaFile.setStage(DeltaFileStage.IN_FLIGHT);
        deltaFile.getActions().add(Action.builder().flow("myFlow").name("action").type(ActionType.EGRESS)
                .state(ActionState.QUEUED).modified(modified).build());

        ActionConfiguration actionConfiguration = new EgressActionConfiguration(null, null);
        Mockito.when(transformFlowService.findActionConfig("myFlow", "action")).thenReturn(actionConfiguration);

        List<ActionInvocation> actionInvocations = deltaFilesService.requeuedActionInvocations(deltaFile, modified);
        Assertions.assertThat(actionInvocations).hasSize(1);
        Mockito.verifyNoInteractions(stateMachine);
    }

    // TODO - test the new split behavior
    /*@Test
    void testReinjectCorrectChildFlow() {
        NormalizeFlow flow = new NormalizeFlow();
        LoadActionConfiguration actionConfig = new LoadActionConfiguration("loadAction", null);
        flow.setName(GOOD_NORMALIZE_FLOW);
        flow.setLoadAction(actionConfig);

        when(normalizeFlowService.hasRunningFlow(GOOD_NORMALIZE_FLOW)).thenReturn(true);
        when(normalizeFlowService.getRunningFlowByName(GOOD_NORMALIZE_FLOW)).thenReturn(flow);

        DeltaFile deltaFile = DeltaFile.builder()
                .sourceInfo(SourceInfo.builder().flow(GOOD_NORMALIZE_FLOW).build())
                .actions(new ArrayList<>(List.of(Action.builder().flow(GOOD_NORMALIZE_FLOW)
                        .name("loadAction").state(ActionState.QUEUED).build())))
                .did("00000000-0000-0000-00000-000000000000")
                .build();

        deltaFilesService.reinject(deltaFile,
                ActionEvent.builder()
                        .flow(GOOD_NORMALIZE_FLOW)
                        .action("loadAction")
                        .reinject(List.of(
                                ReinjectEvent.builder()
                                        .flow(GOOD_NORMALIZE_FLOW)
                                        .content(List.of(createContent("first"))).build(),
                                ReinjectEvent.builder()
                                        .flow(GOOD_NORMALIZE_FLOW)
                                        .content(List.of(createContent("second"))).build()))
                        .build());

        assertFalse(deltaFile.hasErroredAction());
        assertEquals(2, deltaFile.getChildDids().size());
        assertTrue(deltaFile.getActions().stream().noneMatch(a -> a.getState() == ActionState.ERROR));
    }

    private Content createContent(String did) {
        return new Content("name", APPLICATION_XML, new Segment(UUID.randomUUID().toString(), 0L, 32L, did));
    }*/

    @Test
    void testAnnotationDeltaFile() {
        DeltaFile deltaFile = Util.buildDeltaFile("1");
        deltaFile.addAnnotations(Map.of("key", "one"));

        Mockito.when(deltaFileCacheService.isCached("1")).thenReturn(true);
        Mockito.when(deltaFileCacheService.get("1")).thenReturn(deltaFile);
        Mockito.when(deltaFileRepo.save(any())).thenAnswer(AdditionalAnswers.returnsFirstArg());

        deltaFilesService.addAnnotations("1", Map.of("sys-ack", "true"), false);
        Mockito.verify(deltaFileCacheService).save(deltaFileCaptor.capture());

        DeltaFile after = deltaFileCaptor.getValue();
        Assertions.assertThat(after.getAnnotations()).hasSize(2).containsEntry("key", "one").containsEntry("sys-ack", "true");
        Assertions.assertThat(after.getAnnotationKeys()).hasSize(2).contains("key", "sys-ack");
    }

    @Test
    void testAnnotationDeltaFile_badDid() {
        Map<String, String> metadata = Map.of("sys-ack", "true");
        Assertions.assertThatThrownBy(() -> deltaFilesService.addAnnotations("did", metadata, true))
                .isInstanceOf(DgsEntityNotFoundException.class)
                .hasMessage("DeltaFile did not found.");
    }

    @Test
    void testAddAnnotationOverwrites() {
        DeltaFile deltaFile = Util.buildDeltaFile("1");
        deltaFile.setAnnotations(new HashMap<>(Map.of("key", "one")));
        deltaFile.setAnnotationKeys(new HashSet<>(Set.of("key")));

        Mockito.when(deltaFileCacheService.isCached("1")).thenReturn(true);
        Mockito.when(deltaFileCacheService.get("1")).thenReturn(deltaFile);

        deltaFilesService.addAnnotations("1", Map.of("key", "changed"), false);
        Assertions.assertThat(deltaFile.getAnnotations()).hasSize(1).containsEntry("key", "one");

        deltaFilesService.addAnnotations("1", Map.of("key", "changed", "newKey", "value"), false);
        Assertions.assertThat(deltaFile.getAnnotations()).hasSize(2).containsEntry("key", "one").containsEntry("newKey", "value");
        Assertions.assertThat(deltaFile.getAnnotationKeys()).hasSize(2).contains("key", "newKey");

        deltaFilesService.addAnnotations("1", Map.of("key", "changed", "newKey", "value"), true);
        Assertions.assertThat(deltaFile.getAnnotations()).hasSize(2).containsEntry("key", "changed").containsEntry("newKey", "value");
    }

    @Test
    void testQueueAnnotation_whenDeltaFileNotReady() {
        Mockito.when(deltaFileRepo.existsById("2")).thenReturn(true);
        Mockito.when(deltaFileCacheService.isCached("2")).thenReturn(false);
        Mockito.when(deltaFileRepo.findByDidAndStageIn(eq("2"), anyList())).thenReturn(Optional.empty());

        deltaFilesService.addAnnotations("2", Map.of("queued", "true"), false);

        Mockito.verify(queuedAnnotationRepo).insert(queuedAnnotationCaptor.capture());
        Mockito.verify(deltaFileCacheService, never()).save(any());
        Mockito.verify(deltaFileRepo, never()).save(any());

        QueuedAnnotation after = queuedAnnotationCaptor.getValue();
        Assertions.assertThat(after.getAnnotations()).containsEntry("queued", "true");
    }

    @Test
    void testProcessQueuedAnnotations() {
        DeltaFile deltaFile = Util.buildDeltaFile("3");

        QueuedAnnotation queuedAnnotation = new QueuedAnnotation("3", Map.of("queued", "true"), false);
        Mockito.when(queuedAnnotationRepo.findAllByOrderByTimeAsc()).thenReturn(List.of(queuedAnnotation));
        Mockito.when(deltaFileCacheService.isCached("3")).thenReturn(true);
        Mockito.when(deltaFileCacheService.get("3")).thenReturn(deltaFile);

        deltaFilesService.processQueuedAnnotations();
        Mockito.verify(queuedAnnotationRepo).deleteById(queuedAnnotation.getId());
        Assertions.assertThat(deltaFile.getAnnotations()).containsEntry("queued", "true");
    }

    @Test
    void testDeleteContentAndMetadata() {
        Content content = new Content();
        deltaFilesService.deleteContentAndMetadata("a", content);

        Mockito.verify(deltaFileRepo).deleteById("a");
        Mockito.verify(contentStorageService).delete(content);
    }

    @Test
    void testDeleteContentAndMetadata_mongoFail() {
        Content content = new Content();
        Mockito.doThrow(new RuntimeException("mongo fail")).when(deltaFileRepo).deleteById("a");
        deltaFilesService.deleteContentAndMetadata("a", content);

        // make sure content cleanup happens after a mongo failure
        Mockito.verify(contentStorageService).delete(content);
    }

    @Test
    void testEgress_addPendingAnnotations() {
        Set<String> expectedAnnotations = Set.of("a", "b");
        EgressFlow egressFlow = new EgressFlow();
        egressFlow.setExpectedAnnotations(expectedAnnotations);
        Mockito.when(egressFlowService.hasFlow("flow")).thenReturn(true);
        Mockito.when(egressFlowService.getRunningFlowByName("flow")).thenReturn(egressFlow);

        ActionEvent actionEvent = new ActionEvent();
        actionEvent.setFlow("flow");
        actionEvent.setAction("egress");
        DeltaFile deltaFile = Util.buildDeltaFile("1");
        deltaFile.queueAction("flow", "egress", ActionType.EGRESS, false);
        deltaFilesService.egress(deltaFile, actionEvent);

        Assertions.assertThat(deltaFile.getPendingAnnotationsForFlows()).hasSize(1).contains("flow");
    }

    @Test
    void testEgress_addPendingAnnotationsIgnoreNotRunningException() {
        Mockito.when(egressFlowService.hasFlow("flow")).thenReturn(true);
        Mockito.when(egressFlowService.getRunningFlowByName("flow")).thenThrow(new DgsEntityNotFoundException("not running"));

        ActionEvent actionEvent = new ActionEvent();
        actionEvent.setFlow("flow");
        actionEvent.setAction("egress");
        DeltaFile deltaFile = Util.buildDeltaFile("1");
        deltaFile.queueAction("flow", "egress", ActionType.EGRESS, false);
        deltaFilesService.egress(deltaFile, actionEvent);

        Assertions.assertThat(deltaFile.getPendingAnnotationsForFlows()).isNull();
    }

    @Test
    void testGetPendingAnnotations() {
        DeltaFile deltaFile = new DeltaFile();
        deltaFile.setPendingAnnotationsForFlows(Set.of("a", "b", "c"));
        deltaFile.addAnnotations(Map.of("2", "2"));

        EgressFlow a = new EgressFlow();
        a.setExpectedAnnotations(Set.of("1", "2"));

        EgressFlow b = new EgressFlow();
        b.setExpectedAnnotations(Set.of("3"));

        EgressFlow c = new EgressFlow(); // test handling null expectedAnnotations on the flow

        Mockito.when(deltaFileRepo.findById("did")).thenReturn(Optional.of(deltaFile));
        Mockito.when(egressFlowService.getRunningFlowByName("a")).thenReturn(a);
        Mockito.when(egressFlowService.getRunningFlowByName("b")).thenReturn(b);
        Mockito.when(egressFlowService.getRunningFlowByName("c")).thenReturn(c);

        Assertions.assertThat(deltaFilesService.getPendingAnnotations("did")).hasSize(2).contains("1", "3");
    }

    @Test
    void testGetPendingAnnotations_nullPendingList() {
        DeltaFile deltaFile = new DeltaFile();

        Mockito.when(deltaFileRepo.findById("did")).thenReturn(Optional.of(deltaFile));
        Assertions.assertThat(deltaFilesService.getPendingAnnotations("did")).isEmpty();
    }

    @Test
    void testProcessActionEventsExceptionHandling() throws JsonProcessingException {
        Mockito.when(actionEventQueue.takeResult(Mockito.anyString()))
                .thenThrow(JsonProcessingException.class);
        assertFalse(deltaFilesService.processActionEvents("test"));
    }

    @Test
    void testErrorMetadataUnion() {
        DeltaFile deltaFile1 = Util.buildDeltaFile("1", List.of());
        deltaFile1.getActions().get(0).setMetadata(Map.of("a", "1", "b", "2"));
        deltaFile1.queueAction("flow1", "TransformAction1", ActionType.TRANSFORM, false);
        deltaFile1.errorAction("flow1", "TransformAction1", OffsetDateTime.now(), OffsetDateTime.now(), "cause", "context");

        DeltaFile deltaFile2 = Util.buildDeltaFile("2", List.of());
        deltaFile2.getActions().get(0).setMetadata(Map.of("a", "somethingElse", "c", "3"));
        deltaFile2.queueAction("flow1", "TransformAction1", ActionType.TRANSFORM, false);
        deltaFile2.errorAction("flow1", "TransformAction1", OffsetDateTime.now(), OffsetDateTime.now(), "cause", "context");

        DeltaFile deltaFile3 = Util.buildDeltaFile("2", List.of());
        deltaFile3.getActions().get(0).setMetadata(Map.of("d", "4"));
        deltaFile3.queueAction("flow2", "TransformAction2", ActionType.TRANSFORM, false);
        deltaFile3.errorAction("flow2", "TransformAction2", OffsetDateTime.now(), OffsetDateTime.now(), "cause", "context");

        DeltaFile deltaFile4 = Util.buildDeltaFile("3", List.of());
        deltaFile4.getActions().get(0).setMetadata(Map.of("e", "5"));
        deltaFile4.queueAction("flow3", "TransformAction3", ActionType.TRANSFORM, false);

        DeltaFiles deltaFiles = new DeltaFiles(0, 4, 4, List.of(deltaFile1, deltaFile2, deltaFile3, deltaFile4));
        when(deltaFileRepo.deltaFiles(eq(0), eq(3), any(), any(), any())).thenReturn(deltaFiles);

        List<PerActionUniqueKeyValues> actionVals = deltaFilesService.errorMetadataUnion(List.of(deltaFile1.getDid(), deltaFile2.getDid(), deltaFile3.getDid()));

        assertEquals(2, actionVals.size());
        actionVals.sort(Comparator.comparing(PerActionUniqueKeyValues::getAction));
        assertEquals("flow1", actionVals.get(0).getFlow());
        assertEquals("TransformAction1", actionVals.get(0).getAction());
        assertEquals(3, actionVals.get(0).getKeyVals().size());
        assertEquals("a", actionVals.get(0).getKeyVals().get(0).getKey());
        assertEquals(List.of("1", "somethingElse"), actionVals.get(0).getKeyVals().get(0).getValues());
        assertEquals("b", actionVals.get(0).getKeyVals().get(1).getKey());
        assertEquals(List.of("2"), actionVals.get(0).getKeyVals().get(1).getValues());
        assertEquals("c", actionVals.get(0).getKeyVals().get(2).getKey());
        assertEquals(List.of("3"), actionVals.get(0).getKeyVals().get(2).getValues());
        assertEquals("TransformAction2", actionVals.get(1).getAction());
        assertEquals("flow2", actionVals.get(1).getFlow());
        assertEquals(1, actionVals.get(1).getKeyVals().size());
        assertEquals("d", actionVals.get(1).getKeyVals().get(0).getKey());
        assertEquals(List.of("4"), actionVals.get(1).getKeyVals().get(0).getValues());
    }

    @Test
    void requeuesCollectedAction() {
        DeltaFile aggregate = Util.buildDeltaFile("3");
        aggregate.setAggregate(true);
        DeltaFile parent1 = Util.buildDeltaFile("1");
        DeltaFile parent2 = Util.buildDeltaFile("2");
        aggregate.setParentDids(List.of(parent1.getDid(), parent2.getDid()));
        aggregate.queueAction("test-ingress", "collect-transform", ActionType.TRANSFORM, false);

        testClock.setInstant(aggregate.actionNamed("test-ingress", "collect-transform").orElseThrow().getModified().toInstant());
        when(queueManagementService.coldQueueActions()).thenReturn(Collections.emptySet());
        when(deltaFileRepo.updateForRequeue(eq(OffsetDateTime.now(testClock)),
                eq(mockDeltaFiPropertiesService.getDeltaFiProperties().getRequeueSeconds()), eq(Collections.emptySet()), eq(Collections.emptySet())))
                .thenReturn(List.of(aggregate));
        when(deltaFileRepo.findAllById(eq(List.of(parent1.getDid(), parent2.getDid()))))
                .thenReturn(List.of(parent1, parent2));

        TransformActionConfiguration transformActionConfiguration =
                new TransformActionConfiguration("collect-transform", "org.deltafi.SomeCollectingTransformAction");
        transformActionConfiguration.setCollect(new CollectConfiguration(Duration.parse("PT1H"), null, 3, null));
        when(transformFlowService.findActionConfig(eq("test-ingress"), eq("collect-transform")))
                .thenReturn(transformActionConfiguration);

        deltaFilesService.requeue();

        verify(actionEventQueue).putActions(actionInputListCaptor.capture(), Mockito.anyBoolean());
        List<ActionInput> enqueuedActions = actionInputListCaptor.getValue();
        assertEquals(1, enqueuedActions.size());
        assertEquals(List.of("1", "2"), enqueuedActions.get(0).getActionContext().getCollectedDids());
        assertEquals(2, enqueuedActions.get(0).getDeltaFileMessages().size());
    }

    @Test
    void applyResumePolicies() {
        deltaFilesService.applyResumePolicies(List.of("name1"));
        Mockito.verify(resumePolicyService, times(1)).refreshCache();
    }
}<|MERGE_RESOLUTION|>--- conflicted
+++ resolved
@@ -55,7 +55,6 @@
 @ExtendWith(MockitoExtension.class)
 class DeltaFilesServiceTest {
     private final TestClock testClock = new TestClock();
-    private final UUIDGenerator uuidGenerator = new TestUUIDGenerator();
     private final MockDeltaFiPropertiesService mockDeltaFiPropertiesService = new MockDeltaFiPropertiesService();
 
     private final TransformFlowService transformFlowService;
@@ -65,7 +64,6 @@
     private final ActionEventQueue actionEventQueue;
     private final ContentStorageService contentStorageService;
     private final ResumePolicyService resumePolicyService;
-    private final MetricService metricService;
     private final DeltaFileCacheService deltaFileCacheService;
     private final QueueManagementService queueManagementService;
     private final QueuedAnnotationRepo queuedAnnotationRepo;
@@ -88,10 +86,6 @@
     ArgumentCaptor<QueuedAnnotation> queuedAnnotationCaptor;
 
     DeltaFilesServiceTest(@Mock TransformFlowService transformFlowService,
-<<<<<<< HEAD
-=======
-            @Mock NormalizeFlowService normalizeFlowService, @Mock EnrichFlowService enrichFlowService,
->>>>>>> 9c880695
             @Mock EgressFlowService egressFlowService, @Mock PublisherService publisherService, @Mock StateMachine stateMachine,
             @Mock DeltaFileRepo deltaFileRepo, @Mock ActionEventQueue actionEventQueue,
             @Mock ContentStorageService contentStorageService, @Mock ResumePolicyService resumePolicyService,
@@ -106,25 +100,16 @@
         this.actionEventQueue = actionEventQueue;
         this.contentStorageService = contentStorageService;
         this.resumePolicyService = resumePolicyService;
-        this.metricService = metricService;
         this.deltaFileCacheService = deltaFileCacheService;
         this.queueManagementService = queueManagementService;
         this.queuedAnnotationRepo = queuedAnnotationRepo;
 
-<<<<<<< HEAD
         UUIDGenerator uuidGenerator = new TestUUIDGenerator();
         deltaFilesService = new DeltaFilesService(testClock, transformFlowService, egressFlowService, publisherService,
                 mockDeltaFiPropertiesService, stateMachine, deltaFileRepo, actionEventQueue, contentStorageService,
                 resumePolicyService, metricService, coreAuditLogger, new DidMutexService(), deltaFileCacheService,
                 timedIngressFlowService, queueManagementService, queuedAnnotationRepo, environment,
                 scheduledCollectService, uuidGenerator);
-=======
-        deltaFilesService = new DeltaFilesService(testClock, transformFlowService, normalizeFlowService,
-                enrichFlowService, egressFlowService, publisherService, mockDeltaFiPropertiesService, stateMachine, deltaFileRepo,
-                actionEventQueue, contentStorageService, resumePolicyService, metricService,
-                coreAuditLogger, new DidMutexService(), deltaFileCacheService, timedIngressFlowService,
-                queueManagementService, queuedAnnotationRepo, environment, scheduledCollectService, uuidGenerator);
->>>>>>> 9c880695
     }
 
     @Test
