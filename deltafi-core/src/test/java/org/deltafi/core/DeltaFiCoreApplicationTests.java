/*
 *    DeltaFi - Data transformation and enrichment platform
 *
 *    Copyright 2021-2023 DeltaFi Contributors <deltafi@deltafi.org>
 *
 *    Licensed under the Apache License, Version 2.0 (the "License");
 *    you may not use this file except in compliance with the License.
 *    You may obtain a copy of the License at
 *
 *        http://www.apache.org/licenses/LICENSE-2.0
 *
 *    Unless required by applicable law or agreed to in writing, software
 *    distributed under the License is distributed on an "AS IS" BASIS,
 *    WITHOUT WARRANTIES OR CONDITIONS OF ANY KIND, either express or implied.
 *    See the License for the specific language governing permissions and
 *    limitations under the License.
 */
package org.deltafi.core;

import com.fasterxml.jackson.core.JsonProcessingException;
import com.jayway.jsonpath.TypeRef;
import com.netflix.graphql.dgs.DgsQueryExecutor;
import com.netflix.graphql.dgs.client.codegen.GraphQLQueryRequest;
import com.netflix.graphql.dgs.exceptions.QueryException;
import io.minio.MinioClient;
import lombok.SneakyThrows;
import org.deltafi.common.action.ActionEventQueue;
import org.deltafi.common.constant.DeltaFiConstants;
import org.deltafi.common.content.Segment;
import org.deltafi.common.resource.Resource;
import org.deltafi.common.types.*;
import org.deltafi.common.types.FlowType;
import org.deltafi.core.configuration.DeltaFiProperties;
import org.deltafi.core.datafetchers.FlowPlanDatafetcherTestHelper;
import org.deltafi.core.datafetchers.PropertiesDatafetcherTestHelper;
import org.deltafi.core.datafetchers.ResumePolicyDatafetcherTestHelper;
import org.deltafi.core.delete.DeletePolicyWorker;
import org.deltafi.core.delete.DeleteRunner;
import org.deltafi.core.exceptions.IngressMetadataException;
import org.deltafi.core.exceptions.IngressStorageException;
import org.deltafi.core.exceptions.IngressUnavailableException;
import org.deltafi.core.exceptions.InvalidActionEventException;
import org.deltafi.core.generated.DgsConstants;
import org.deltafi.core.generated.client.*;
import org.deltafi.core.generated.types.ConfigType;
import org.deltafi.core.generated.types.*;
import org.deltafi.core.metrics.MetricService;
import org.deltafi.core.plugin.PluginRepository;
import org.deltafi.core.plugin.SystemPluginService;
import org.deltafi.core.plugin.deployer.DeployerService;
import org.deltafi.core.plugin.deployer.credential.CredentialProvider;
import org.deltafi.core.plugin.deployer.image.PluginImageRepository;
import org.deltafi.core.plugin.deployer.image.PluginImageRepositoryRepo;
import org.deltafi.core.repo.*;
import org.deltafi.core.services.*;
import org.deltafi.core.snapshot.SystemSnapshot;
import org.deltafi.core.snapshot.SystemSnapshotDatafetcherTestHelper;
import org.deltafi.core.snapshot.SystemSnapshotRepo;
import org.deltafi.core.types.PluginVariables;
import org.deltafi.core.types.ResumePolicy;
import org.deltafi.core.types.*;
import org.deltafi.core.types.DataSource;
import org.deltafi.core.util.Util;
import org.hamcrest.MatcherAssert;
import org.hamcrest.Matchers;
import org.junit.jupiter.api.Assertions;
import org.junit.jupiter.api.BeforeEach;
import org.junit.jupiter.api.Disabled;
import org.junit.jupiter.api.Test;
import org.mockito.ArgumentCaptor;
import org.mockito.Captor;
import org.mockito.Mockito;
import org.springframework.beans.factory.annotation.Autowired;
import org.springframework.boot.test.context.SpringBootTest;
import org.springframework.boot.test.context.TestConfiguration;
import org.springframework.boot.test.mock.mockito.MockBean;
import org.springframework.boot.test.web.client.TestRestTemplate;
import org.springframework.context.annotation.Bean;
import org.springframework.data.mongodb.core.MongoTemplate;
import org.springframework.data.mongodb.core.index.IndexInfo;
import org.springframework.http.HttpEntity;
import org.springframework.http.HttpHeaders;
import org.springframework.http.HttpStatus;
import org.springframework.http.ResponseEntity;
import org.springframework.security.core.Authentication;
import org.springframework.security.core.authority.SimpleGrantedAuthority;
import org.springframework.security.core.context.SecurityContext;
import org.springframework.security.core.context.SecurityContextHolder;
import org.springframework.security.web.authentication.preauth.PreAuthenticatedAuthenticationToken;
import org.springframework.test.context.DynamicPropertyRegistry;
import org.springframework.test.context.DynamicPropertySource;
import org.springframework.test.context.TestPropertySource;
import org.testcontainers.containers.MongoDBContainer;
import org.testcontainers.junit.jupiter.Container;
import org.testcontainers.junit.jupiter.Testcontainers;

import javax.ws.rs.core.MediaType;
import java.io.IOException;
import java.time.Duration;
import java.time.LocalDateTime;
import java.time.OffsetDateTime;
import java.time.ZoneOffset;
import java.util.*;
import java.util.concurrent.CompletableFuture;
import java.util.concurrent.Executor;
import java.util.concurrent.Executors;
import java.util.concurrent.TimeUnit;
import java.util.function.Function;
import java.util.stream.Collectors;
import java.util.stream.IntStream;
import java.util.stream.Stream;

import static org.assertj.core.api.Assertions.assertThat;
import static org.assertj.core.api.Assertions.assertThatThrownBy;
import static org.awaitility.Awaitility.await;
import static org.deltafi.common.constant.DeltaFiConstants.*;
import static org.deltafi.common.test.TestConstants.MONGODB_CONTAINER;
import static org.deltafi.common.types.ActionState.*;
import static org.deltafi.common.types.DeltaFile.CURRENT_SCHEMA_VERSION;
import static org.deltafi.core.datafetchers.DeletePolicyDatafetcherTestHelper.*;
import static org.deltafi.core.datafetchers.DeltaFilesDatafetcherTestHelper.*;
import static org.deltafi.core.metrics.MetricsUtil.extendTagsForAction;
import static org.deltafi.core.metrics.MetricsUtil.tagsFor;
import static org.deltafi.core.plugin.PluginDataFetcherTestHelper.*;
import static org.deltafi.core.util.Constants.*;
import static org.deltafi.core.util.FlowBuilders.*;
import static org.deltafi.core.util.FullFlowExemplars.*;
import static org.deltafi.core.util.Util.*;
import static org.hamcrest.Matchers.containsString;
import static org.junit.jupiter.api.Assertions.*;
import static org.mockito.ArgumentMatchers.*;
import static org.mockito.Mockito.never;

@SpringBootTest(webEnvironment = SpringBootTest.WebEnvironment.RANDOM_PORT)
@TestPropertySource(properties = {
		"schedule.actionEvents=false",
		"schedule.maintenance=false",
		"schedule.flowSync=false",
		"schedule.diskSpace=false",
		"schedule.errorCount=false",
		"schedule.propertySync=false"})
@Testcontainers
class DeltaFiCoreApplicationTests {

	@Container
	public final static MongoDBContainer MONGO_DB_CONTAINER = new MongoDBContainer(MONGODB_CONTAINER);
	public static final String SAMPLE_EGRESS_ACTION = "SampleEgressAction";
	public static final String MULTI_TRANSFORM = "multi-transform";
	public static final String COLLECTING_TRANSFORM_ACTION = "CollectingTransformAction";
	public static final String COLLECT_TOPIC = "collect-topic";

	@DynamicPropertySource
	static void setProperties(DynamicPropertyRegistry registry) {
		registry.add("spring.data.mongodb.uri", MONGO_DB_CONTAINER::getReplicaSetUrl);
	}

	@Autowired
	DgsQueryExecutor dgsQueryExecutor;

	@Autowired
	ResumePolicyService resumePolicyService;

	@Autowired
	DeltaFilesService deltaFilesService;

	@Autowired
	DeltaFiPropertiesService deltaFiPropertiesService;

	@Autowired
	DeleteRunner deleteRunner;

	@Autowired
	DeltaFileRepo deltaFileRepo;

	@Autowired
	ActionDescriptorRepo actionDescriptorRepo;

	@Autowired
	DeletePolicyRepo deletePolicyRepo;

	@Autowired
	PluginRepository pluginRepository;

	@Autowired
	DataSourceService dataSourceService;

	@Autowired
	TransformFlowService transformFlowService;

	@Autowired
	EgressFlowService egressFlowService;

	@Autowired
	TransformFlowRepo transformFlowRepo;

	@Autowired
	DataSourceRepo dataSourceRepo;

	@Autowired
	DataSourcePlanRepo dataSourcePlanRepo;

	@Autowired
	EgressFlowRepo egressFlowRepo;

	@Autowired
	TransformFlowPlanRepo transformFlowPlanRepo;

	@Autowired
	EgressFlowPlanRepo egressFlowPlanRepo;

	@Autowired
	PluginVariableRepo pluginVariableRepo;

	@Autowired
	PluginVariableService pluginVariableService;

	@Autowired
	SystemPluginService systemPluginService;

	@Autowired
	ResumePolicyRepo resumePolicyRepo;

	@Autowired
	DeltaFiPropertiesRepo deltaFiPropertiesRepo;

	@Autowired
	EgressFlowPlanService egressFlowPlanService;

	@Autowired
	PluginImageRepositoryRepo pluginImageRepositoryRepo;

	@Autowired
	SystemSnapshotRepo systemSnapshotRepo;

	@Autowired
	MongoTemplate mongoTemplate;

	@MockBean
	StorageConfigurationService storageConfigurationService;

	@MockBean
	DiskSpaceService diskSpaceService;

	@Captor
	ArgumentCaptor<List<ActionInput>> actionInputListCaptor;

	@Autowired
	TestRestTemplate restTemplate;

	@MockBean
	IngressService ingressService;

	@MockBean
	MetricService metricService;

	@MockBean
	ActionEventQueue actionEventQueue;

	@MockBean
	DeployerService deployerService;

	@MockBean
	CredentialProvider credentialProvider;

	@Autowired
	QueueManagementService queueManagementService;

	// mongo eats microseconds, jump through hoops
	private final OffsetDateTime MONGO_NOW = OffsetDateTime.of(LocalDateTime.ofEpochSecond(OffsetDateTime.now().toInstant().toEpochMilli(), 0, ZoneOffset.UTC), ZoneOffset.UTC);

	@TestConfiguration
	public static class Config {
		@Bean
		public DeltaFileIndexService deltaFileIndexService(DeltaFileRepo deltaFileRepo, DeltaFiPropertiesService deltaFiPropertiesService) {
			return new DeltaFileIndexService(deltaFileRepo, deltaFiPropertiesService);
		}

		@Bean
		public StorageConfigurationService storageConfigurationService(MinioClient minioClient, DeltaFiPropertiesService deltaFiPropertiesService) {
			return new StorageConfigurationService(minioClient, deltaFiPropertiesService);
		}
	}

	@BeforeEach
	@SneakyThrows
	void setup() {
		actionDescriptorRepo.deleteAll();
		deltaFileRepo.deleteAll();
		deltaFiPropertiesRepo.save(new DeltaFiProperties());
		deltaFileRepo.deleteAll();
		resumePolicyRepo.deleteAll();
		resumePolicyService.refreshCache();
		loadConfig();

		Mockito.clearInvocations(actionEventQueue);

		// Set the security context for the tests that DgsQueryExecutor
		SecurityContextHolder.clearContext();
		SecurityContext securityContext = SecurityContextHolder.createEmptyContext();
		Authentication authentication = new PreAuthenticatedAuthenticationToken("name", "pass", List.of(new SimpleGrantedAuthority(DeltaFiConstants.ADMIN_PERMISSION)));
		securityContext.setAuthentication(authentication);
		SecurityContextHolder.setContext(securityContext);

		Mockito.when(diskSpaceService.isContentStorageDepleted()).thenReturn(false);
	}

	void refreshFlowCaches() {
		transformFlowService.refreshCache();
		egressFlowService.refreshCache();
		dataSourceService.refreshCache();
	}

	void loadConfig() {
		loadTransformConfig();
		loadEgressConfig();
		loadDataSources();
	}

	void loadTransformConfig() {
		transformFlowRepo.deleteAll();

		TransformActionConfiguration tc = new TransformActionConfiguration("Utf8TransformAction", "type");
		TransformActionConfiguration tc2 = new TransformActionConfiguration("SampleTransformAction", "type");

		TransformFlow sampleTransformFlow = buildRunningTransformFlow(TRANSFORM_FLOW_NAME, List.of(tc, tc2), false);
		sampleTransformFlow.setSubscriptions(Set.of(new Rule(Set.of(TRANSFORM_TOPIC))));
		sampleTransformFlow.setPublishRules(publishRules(EGRESS_TOPIC));
		TransformFlow retryFlow = buildRunningTransformFlow("theTransformFlow", null, false);
		TransformFlow childFlow = buildRunningTransformFlow("transformChildFlow", List.of(tc2), false);

		transformFlowRepo.saveAll(List.of(sampleTransformFlow, retryFlow, childFlow));
		refreshFlowCaches();
	}

	void loadEgressConfig() {
		egressFlowRepo.deleteAll();

		EgressActionConfiguration sampleEgress = new EgressActionConfiguration("SampleEgressAction", "type");

		EgressFlow sampleEgressFlow = buildRunningEgressFlow(EGRESS_FLOW_NAME, sampleEgress, false);
		sampleEgressFlow.setSubscriptions(Set.of(new Rule(Set.of(EGRESS_TOPIC))));

		EgressActionConfiguration errorEgress = new EgressActionConfiguration("ErrorEgressAction", "type");
		EgressFlow errorFlow = buildRunningEgressFlow("error", errorEgress, false);

		egressFlowRepo.saveAll(List.of(sampleEgressFlow, errorFlow));
		egressFlowService.refreshCache();
	}

	void loadDataSources() {
		dataSourceRepo.deleteAll();
		dataSourceRepo.save(buildRestDataSource(FlowState.RUNNING));
		dataSourceRepo.save(buildTimedDataSource(FlowState.RUNNING));
		dataSourceRepo.save(buildTimedDataSourceError(FlowState.RUNNING));
		dataSourceService.refreshCache();
	}

	@Test
	void contextLoads() {
		assertTrue(true);
		ConfigQueryInput input = ConfigQueryInput.newBuilder().configType(ConfigType.TRANSFORM_FLOW).build();
		assertFalse(transformFlowService.getConfigs(input).isEmpty());
	}

	@Test
	void testReplaceAllDeletePolicies() {
		Result result = replaceAllDeletePolicies(dgsQueryExecutor);
		assertTrue(result.isSuccess());
		assertTrue(result.getErrors().isEmpty());
		assertEquals(3, deletePolicyRepo.count());
	}

	@Test
	void testDuplicatePolicyName() {
		Result result = replaceAllDeletePolicies(dgsQueryExecutor);
		assertTrue(result.isSuccess());
		assertTrue(result.getErrors().isEmpty());
		assertEquals(3, deletePolicyRepo.count());

		Result duplicate = addOnePolicy(dgsQueryExecutor);
		assertFalse(duplicate.isSuccess());
		assertTrue(duplicate.getErrors().contains("duplicate policy name"));
	}

	@Test
	void testRemoveDeletePolicy() {
		replaceAllDeletePolicies(dgsQueryExecutor);
		assertEquals(3, deletePolicyRepo.count());
		String id = getIdByPolicyName(AFTER_COMPLETE_POLICY);
		assertTrue(removeDeletePolicy(dgsQueryExecutor, id));
		assertEquals(2, deletePolicyRepo.count());
		assertFalse(removeDeletePolicy(dgsQueryExecutor, id));
	}

	@Test
	void testEnablePolicy() {
		replaceAllDeletePolicies(dgsQueryExecutor);
		assertTrue(enablePolicy(dgsQueryExecutor, getIdByPolicyName(OFFLINE_POLICY), true));
		assertTrue(enablePolicy(dgsQueryExecutor, getIdByPolicyName(AFTER_COMPLETE_POLICY), false));
	}

	private String getIdByPolicyName(String name) {
		for (DeletePolicy policy : getDeletePolicies(dgsQueryExecutor)) {
			if (policy.getName().equals(name)) {
				return policy.getId();
			}
		}
		return null;
	}

	@Test
	void testUpdateDiskSpaceDeletePolicy() {
		loadOneDeletePolicy(dgsQueryExecutor);
		assertEquals(1, deletePolicyRepo.count());
		String idToUpdate = getIdByPolicyName(DISK_SPACE_PERCENT_POLICY);

		Result validationError = updateDiskSpaceDeletePolicy(dgsQueryExecutor,
				DiskSpaceDeletePolicy.builder()
						.id(idToUpdate)
						.name(DISK_SPACE_PERCENT_POLICY)
						.maxPercent(-1)
						.enabled(false)
						.build());
		checkUpdateResult(true, validationError, "maxPercent is invalid", idToUpdate, DISK_SPACE_PERCENT_POLICY, true);

		Result updateNameIsGood = updateDiskSpaceDeletePolicy(dgsQueryExecutor,
				DiskSpaceDeletePolicy.builder()
						.id(idToUpdate)
						.name("newName")
						.maxPercent(50)
						.enabled(false)
						.build());
		checkUpdateResult(true, updateNameIsGood, null, idToUpdate, "newName", false);

		Result notFoundError = updateDiskSpaceDeletePolicy(dgsQueryExecutor,
				DiskSpaceDeletePolicy.builder()
						.id("wrongId")
						.name("blah")
						.maxPercent(50)
						.enabled(true)
						.build());
		checkUpdateResult(true, notFoundError, "policy not found", idToUpdate, "newName", false);

		Result missingId = updateDiskSpaceDeletePolicy(dgsQueryExecutor,
				DiskSpaceDeletePolicy.builder()
						.name("blah")
						.maxPercent(50)
						.enabled(true)
						.build());
		checkUpdateResult(true, missingId, "id is missing", idToUpdate, "newName", false);

		addOnePolicy(dgsQueryExecutor);
		assertEquals(2, deletePolicyRepo.count());
		String secondId = getIdByPolicyName(DISK_SPACE_PERCENT_POLICY);
		Assertions.assertNotNull(secondId);
		assertNotEquals(secondId, idToUpdate);

		Result duplicateName = updateDiskSpaceDeletePolicy(dgsQueryExecutor,
				DiskSpaceDeletePolicy.builder()
						.id(idToUpdate)
						.name(DISK_SPACE_PERCENT_POLICY)
						.maxPercent(60)
						.enabled(false)
						.build());
		assertFalse(duplicateName.isSuccess());
		assertTrue(duplicateName.getErrors().contains("duplicate policy name"));
	}

	@Test
	void testUpdateTimedDeletePolicy() {
		loadOneDeletePolicy(dgsQueryExecutor);
		assertEquals(1, deletePolicyRepo.count());
		String idToUpdate = getIdByPolicyName(DISK_SPACE_PERCENT_POLICY);

		Result validationError = updateTimedDeletePolicy(dgsQueryExecutor,
				TimedDeletePolicy.builder()
						.id(idToUpdate)
						.name("blah")
						.afterComplete("ABC")
						.enabled(false)
						.build());
		checkUpdateResult(true, validationError, "Unable to parse duration for afterComplete", idToUpdate, DISK_SPACE_PERCENT_POLICY, true);

		Result notFoundError = updateTimedDeletePolicy(dgsQueryExecutor,
				TimedDeletePolicy.builder()
						.id("wrongId")
						.name("blah")
						.afterComplete("PT1H")
						.enabled(true)
						.build());
		checkUpdateResult(true, notFoundError, "policy not found", idToUpdate, DISK_SPACE_PERCENT_POLICY, true);

		Result goodUpdate = updateTimedDeletePolicy(dgsQueryExecutor,
				TimedDeletePolicy.builder()
						.id(idToUpdate)
						.name("newTypesAndName")
						.afterComplete("PT1H")
						.enabled(false)
						.build());
		checkUpdateResult(false, goodUpdate, null, idToUpdate, "newTypesAndName", false);
	}

	private void checkUpdateResult(boolean disk, Result result, String error, String id, String name, boolean enabled) {
		if (error == null) {
			assertTrue(result.isSuccess());
		} else {
			assertFalse(result.isSuccess());
			assertTrue(result.getErrors().contains(error));
		}

		assertEquals(1, deletePolicyRepo.count());
		List<DeletePolicy> policyList = getDeletePolicies(dgsQueryExecutor);
		assertEquals(1, policyList.size());
		assertEquals(id, policyList.get(0).getId());
		assertEquals(name, policyList.get(0).getName());
		assertEquals(enabled, policyList.get(0).isEnabled());

		if (disk) {
            assertInstanceOf(DiskSpaceDeletePolicy.class, policyList.get(0));
		} else {
            assertInstanceOf(TimedDeletePolicy.class, policyList.get(0));
		}
	}

	@Test
	void testGetDeletePolicies() {
		replaceAllDeletePolicies(dgsQueryExecutor);
		List<DeletePolicy> policyList = getDeletePolicies(dgsQueryExecutor);
		assertEquals(3, policyList.size());

		boolean foundAfterCompletePolicy = false;
		boolean foundOfflinePolicy = false;
		boolean foundDiskSpacePercent = false;
		Set<String> ids = new HashSet<>();

		for (DeletePolicy policy : policyList) {
			ids.add(policy.getId());
			if (policy instanceof DiskSpaceDeletePolicy diskPolicy) {
				if (diskPolicy.getName().equals(DISK_SPACE_PERCENT_POLICY)) {
					assertTrue(diskPolicy.isEnabled());
					foundDiskSpacePercent = true;
				}
			} else if (policy instanceof TimedDeletePolicy timedPolicy) {
				if (timedPolicy.getName().equals(AFTER_COMPLETE_POLICY)) {
					assertTrue(timedPolicy.isEnabled());
					assertEquals("PT2S", timedPolicy.getAfterComplete());
					assertNull(timedPolicy.getAfterCreate());
					assertNull(timedPolicy.getMinBytes());
					foundAfterCompletePolicy = true;

				} else if (timedPolicy.getName().equals(OFFLINE_POLICY)) {
					assertFalse(timedPolicy.isEnabled());
					assertEquals("PT2S", timedPolicy.getAfterCreate());
					assertNull(timedPolicy.getAfterComplete());
					assertEquals(1000, timedPolicy.getMinBytes());
					foundOfflinePolicy = true;
				}
			}
		}

		assertTrue(foundAfterCompletePolicy);
		assertTrue(foundOfflinePolicy);
		assertTrue(foundDiskSpacePercent);
		assertEquals(3, ids.size());
	}

	@Test
	void testDeleteRunnerPoliciesScheduled() {
		replaceAllDeletePolicies(dgsQueryExecutor);
		assertThat(deletePolicyRepo.count()).isEqualTo(3);
		List<DeletePolicyWorker> policiesScheduled = deleteRunner.refreshPolicies();
		assertThat(policiesScheduled).hasSize(2); // only 2 of 3 are enabled
		List<String> names = List.of(policiesScheduled.get(0).getName(),
				policiesScheduled.get(1).getName());
		assertTrue(names.containsAll(List.of(DISK_SPACE_PERCENT_POLICY, AFTER_COMPLETE_POLICY)));
	}

	@Test
	void deletePoliciesDontRaise() {
		deleteRunner.runDeletes();
	}

	@SuppressWarnings("SameParameterValue")
	private void verifyCommonMetrics(ActionEventType actionEventType,
									 String actionName,
									 String dataSource,
									 String egressFlow,
									 String className) {
		Map<String, String> tags = tagsFor(actionEventType, actionName, dataSource, egressFlow);
		Mockito.verify(metricService).increment(new Metric(DeltaFiConstants.FILES_IN, 1).addTags(tags));
		extendTagsForAction(tags, className);
		Mockito.verify(metricService).increment(new Metric(DeltaFiConstants.ACTION_EXECUTION_TIME_MS, 1).addTags(tags));
		Mockito.verifyNoMoreInteractions(metricService);
	}

	@Test
	void testResumeTransform() throws IOException {
		String did = UUID.randomUUID().toString();
		deltaFileRepo.save(postTransformHadErrorDeltaFile(did));

		List<RetryResult> retryResults = dgsQueryExecutor.executeAndExtractJsonPathAsObject(
				String.format(graphQL("resumeTransform"), did),
				"data." + DgsConstants.MUTATION.Resume,
				new TypeRef<>() {});

		assertEquals(1, retryResults.size());
		assertEquals(did, retryResults.get(0).getDid());
		assertTrue(retryResults.get(0).getSuccess());

		DeltaFile expected = postResumeTransformDeltaFile(did);
		verifyActionEventResults(expected, ActionContext.builder().flowName(TRANSFORM_FLOW_NAME).actionName("SampleTransformAction").build());

		DeltaFile deltaFile = deltaFilesService.getDeltaFile(did);
		deltaFile.getFlows().get(1).lastAction().error(OffsetDateTime.now(), OffsetDateTime.now(), OffsetDateTime.now(), "cause", "context");
		deltaFileRepo.save(deltaFile);

		List<PerActionUniqueKeyValues> errorMetadataUnion = dgsQueryExecutor.executeAndExtractJsonPathAsObject(
				"query getMetadata { errorMetadataUnion (dids: [\"" + did + "\"]) { action keyVals { key values } } }",
				"data." + DgsConstants.QUERY.ErrorMetadataUnion,
				new TypeRef<>() {});

		assertEquals(1, errorMetadataUnion.size());
		assertEquals("SampleTransformAction", errorMetadataUnion.get(0).getAction());
		assertEquals(List.of("AuthorizedBy", "anotherKey"), errorMetadataUnion.get(0).getKeyVals().stream().map(UniqueKeyValues::getKey).sorted().toList());

		Mockito.verifyNoInteractions(metricService);
	}

	@Test
	void testResumeContentDeleted() throws IOException {
		String did = UUID.randomUUID().toString();
		DeltaFile contentDeletedDeltaFile = postTransformHadErrorDeltaFile(did);
		contentDeletedDeltaFile.setContentDeleted(OffsetDateTime.now());
		contentDeletedDeltaFile.setContentDeletedReason("aged off");
		deltaFileRepo.save(contentDeletedDeltaFile);

		List<RetryResult> retryResults = dgsQueryExecutor.executeAndExtractJsonPathAsObject(
				String.format(graphQL("resumeTransform"), did),
				"data." + DgsConstants.MUTATION.Resume,
				new TypeRef<>() {});

		assertEquals(1, retryResults.size());
		assertEquals(did, retryResults.get(0).getDid());
		assertFalse(retryResults.get(0).getSuccess());

		Mockito.verifyNoInteractions(metricService);
	}

	@Test
	void testTransformToColdQueue() throws IOException {
		String did = UUID.randomUUID().toString();
		DeltaFile postTransformUtf8 = postTransformUtf8DeltaFile(did);
		deltaFileRepo.save(postTransformUtf8);
		queueManagementService.getColdQueues().put(SAMPLE_EGRESS_ACTION, 999999L);

		deltaFilesService.handleActionEvent(actionEvent("transform", did));

		DeltaFile postTransformColdQueued = postTransformDeltaFile(did);
		postTransformColdQueued.getFlows().get(2).lastAction().setState(ActionState.COLD_QUEUED);
		verifyActionEventResults(postTransformColdQueued,
				ActionContext.builder().flowName(EGRESS_FLOW_NAME).actionName(SAMPLE_EGRESS_ACTION).build());

		verifyCommonMetrics(ActionEventType.TRANSFORM, "SampleTransformAction", REST_DATA_SOURCE_NAME, null, "type");
	}

	@Test
	void testColdRequeue() {
		String did = UUID.randomUUID().toString();
		DeltaFile postTransform = postTransformDeltaFile(did);
		DeltaFileFlow egressFlow = postTransform.getFlows().get(2);
		egressFlow.lastAction().setState(ActionState.COLD_QUEUED);
		deltaFileRepo.save(postTransform);

		queueManagementService.coldToWarm();

		verifyActionEventResults(postTransformDeltaFile(did), ActionContext.builder().flowName(EGRESS_FLOW_NAME).actionName(SAMPLE_EGRESS_ACTION).build());
	}

	// TODO - turn this into testing a split from a transform
	/*@Test
	void testReinject() throws IOException {
		String did = UUID.randomUUID().toString();
		DeltaFile postTransform = postTransformDeltaFile(did);
		deltaFileRepo.save(postTransform);

		deltaFilesService.handleActionEvent(actionEvent("reinject", did));

		DeltaFile deltaFile = deltaFilesService.getDeltaFile(did);
		assertEquals(DeltaFileStage.COMPLETE, deltaFile.getStage());
		assertEquals(2, deltaFile.getChildDids().size());
		assertEquals(ActionState.REINJECTED, deltaFile.getActions().get(deltaFile.getActions().size() - 1).getState());

		List<DeltaFile> children = deltaFilesService.deltaFiles(0, 50, DeltaFilesFilter.newBuilder().dids(deltaFile.getChildDids()).build(), DeltaFileOrder.newBuilder().field("created").direction(DeltaFileDirection.ASC).build()).getDeltaFiles();
		assertEquals(2, children.size());

		DeltaFile child1 = children.get(0);
		assertEquals(DeltaFileStage.INGRESS, child1.getStage());
		assertEquals(Collections.singletonList(deltaFile.getDid()), child1.getParentDids());
		assertEquals("file1", child1.getSourceInfo().getFilename());
		assertEquals(0, child1.lastContent().get(0).getSegments().get(0).getOffset());
		assertEquals(2, child1.lastContent().size());

		DeltaFile child2 = children.get(1);
		assertEquals(DeltaFileStage.INGRESS, child2.getStage());
		assertEquals(Collections.singletonList(deltaFile.getDid()), child2.getParentDids());
		assertEquals("file2", child2.getSourceInfo().getFilename());
		assertEquals(250, child2.lastContent().get(0).getSegments().get(0).getOffset());
		assertEquals(1, child2.lastContent().size());

		Mockito.verify(actionEventQueue).putActions(actionInputListCaptor.capture(), anyBoolean());
		List<ActionInput> actionInputs = actionInputListCaptor.getValue();
		assertThat(actionInputs).hasSize(2);

		assertEquals(child1.forQueue(NORMALIZE_FLOW_NAME), actionInputs.get(0).getDeltaFileMessages().get(0));
		assertEquals(child2.forQueue(NORMALIZE_FLOW_NAME), actionInputs.get(1).getDeltaFileMessages().get(0));

		verifyCommonMetrics(ActionEventType.REINJECT, "SampleLoadAction", DATA_SOURCE_NAME, null, "type");
	}*/

	@Test
	void testTransformDidNotFound() {
		String did = UUID.randomUUID().toString();
		deltaFileRepo.save(postTransformUtf8DeltaFile(did));

		org.assertj.core.api.Assertions.assertThatThrownBy(
						() -> deltaFilesService.handleActionEvent(actionEvent("transformDidNotFound", did)))
				.isInstanceOf(InvalidActionEventException.class)
				.hasMessageContaining("Invalid ActionEvent: DeltaFile xxx");
	}

	@Test
	void testTransformWithUnicodeAnnotation() throws IOException {
		String did = UUID.randomUUID().toString();
		deltaFileRepo.save(postTransformUtf8DeltaFile(did));

		deltaFilesService.handleActionEvent(actionEvent("transformUnicode", did));

		verifyActionEventResults(postTransformDeltaFileWithUnicodeAnnotation(did), ActionContext.builder().flowName(EGRESS_FLOW_NAME).actionName(SAMPLE_EGRESS_ACTION).build());
		verifyCommonMetrics(ActionEventType.TRANSFORM, "SampleTransformAction", REST_DATA_SOURCE_NAME, null, "type");
	}

	@Test
	void testTransformDidHasUnicode() {
		String did = "ĂȂȃЄ";
		deltaFileRepo.save(postTransformUtf8DeltaFile(did));

		org.assertj.core.api.Assertions.assertThatThrownBy(
						() -> deltaFilesService.handleActionEvent(actionEvent("transformUnicodeDid")))
				.isInstanceOf(InvalidActionEventException.class)
				.hasMessageContaining("Invalid ActionEvent: DeltaFile ĂȂȃЄ not found");
	}

	@Test
	void testTransformMissingAction() {
		org.assertj.core.api.Assertions.assertThatThrownBy(
						() -> deltaFilesService.validateActionEventHeader(actionEvent("transformMissingAction", UUID.randomUUID().toString())))
				.isInstanceOf(InvalidActionEventException.class)
				.hasMessageContaining("Invalid ActionEvent: Missing action");
	}

	@Test
	void testTransformMissingDid() {
		org.assertj.core.api.Assertions.assertThatThrownBy(
						() -> deltaFilesService.validateActionEventHeader(actionEvent("transformMissingDid", UUID.randomUUID().toString())))
				.isInstanceOf(InvalidActionEventException.class)
				.hasMessageContaining("Invalid ActionEvent: Missing did");
	}

	@Test
	void testTransformWrongElement() throws IOException {
		String did = UUID.randomUUID().toString();
		deltaFileRepo.save(postTransformUtf8DeltaFile(did));

		deltaFilesService.handleActionEvent(actionEvent("transformWrongElement", did));

		DeltaFile afterMutation = deltaFilesService.getDeltaFile(did);
		assertEqualsIgnoringDates(postTransformInvalidDeltaFile(did), afterMutation);
	}

	void runErrorWithAutoResume(Integer autoResumeDelay, boolean withAnnotation) throws IOException {
		String did = UUID.randomUUID().toString();
		String policyName = null;
		DeltaFile original = postTransformDeltaFile(did);
		deltaFileRepo.save(original);

		if (autoResumeDelay != null) {
			BackOff backOff = BackOff.newBuilder()
					.delay(autoResumeDelay)
					.build();

			policyName = "policyName";
			ResumePolicy resumePolicy = new ResumePolicy();
			resumePolicy.setName(policyName);
			resumePolicy.setDataSource(original.getDataSource());
			resumePolicy.setMaxAttempts(2);
			resumePolicy.setBackOff(backOff);
			Result result = resumePolicyService.save(resumePolicy);
			assertTrue(result.getErrors().isEmpty());
		}

		if (withAnnotation) {
			deltaFilesService.handleActionEvent(actionEvent("errorWithAnnotation", did));
		} else {
			deltaFilesService.handleActionEvent(actionEvent("error", did));
		}

		DeltaFile actual = deltaFilesService.getDeltaFile(did);
		DeltaFile expected = postErrorDeltaFile(did, policyName, autoResumeDelay);
		if (withAnnotation) {
			expected.addAnnotations(Map.of("errorKey", "error metadata"));
		}
		assertEqualsIgnoringDates(expected, actual);

		Map<String, String> tags = tagsFor(ActionEventType.ERROR, "SampleEgressAction", REST_DATA_SOURCE_NAME, EGRESS_FLOW_NAME);
		Mockito.verify(metricService).increment(new Metric(DeltaFiConstants.FILES_IN, 1).addTags(tags));
		Mockito.verify(metricService).increment(new Metric(DeltaFiConstants.FILES_ERRORED, 1).addTags(tags));

		extendTagsForAction(tags, "type");
		Mockito.verify(metricService).increment(new Metric(DeltaFiConstants.ACTION_EXECUTION_TIME_MS, 1).addTags(tags));
		Mockito.verifyNoMoreInteractions(metricService);
	}

	@Test
	void testError() throws IOException {
		runErrorWithAutoResume(null, false);
	}

	@Test
	void testErrorWithAnnotation() throws IOException {
		runErrorWithAutoResume(null, true);
	}

	@Test
	void testAutoResume() throws IOException {
		runErrorWithAutoResume(100, false);
	}

	@Test
	void testResume() throws IOException {
		String did = UUID.randomUUID().toString();
		deltaFileRepo.save(postErrorDeltaFile(did));

		List<RetryResult> retryResults = dgsQueryExecutor.executeAndExtractJsonPathAsObject(
				String.format(graphQL("resume"), did),
				"data." + DgsConstants.MUTATION.Resume,
				new TypeRef<>() {});

		assertEquals(2, retryResults.size());
		assertEquals(did, retryResults.get(0).getDid());
		assertTrue(retryResults.get(0).getSuccess());
		assertFalse(retryResults.get(1).getSuccess());

		verifyActionEventResults(postResumeDeltaFile(did),
				ActionContext.builder().flowName(EGRESS_FLOW_NAME).actionName(SAMPLE_EGRESS_ACTION).build());

		Mockito.verifyNoInteractions(metricService);
	}

	@Test
	void testResumeClearsAcknowledged() throws IOException {
		String did = UUID.randomUUID().toString();
		DeltaFile postErrorDeltaFile = postErrorDeltaFile(did);
		postErrorDeltaFile.acknowledgeErrors(OffsetDateTime.now(), "some reason");
		deltaFileRepo.save(postErrorDeltaFile);

		dgsQueryExecutor.executeAndExtractJsonPathAsObject(
				String.format(graphQL("resume"), did),
				"data." + DgsConstants.MUTATION.Resume,
				new TypeRef<>() {});

		DeltaFile deltaFile = deltaFilesService.getDeltaFile(did);
		assertNull(deltaFile.getFlows().get(2).lastAction().getErrorAcknowledged());
		assertNull(deltaFile.getFlows().get(2).lastAction().getErrorAcknowledgedReason());
		Mockito.verifyNoInteractions(metricService);
	}

	@Test
	void testAcknowledge() throws IOException {
		String did = UUID.randomUUID().toString();
		deltaFileRepo.save(postErrorDeltaFile(did));

		List<AcknowledgeResult> acknowledgeResults = dgsQueryExecutor.executeAndExtractJsonPathAsObject(
				String.format(graphQL("acknowledge"), did),
				"data." + DgsConstants.MUTATION.Acknowledge,
				new TypeRef<>() {});

		assertEquals(2, acknowledgeResults.size());
		assertEquals(did, acknowledgeResults.get(0).getDid());
		assertTrue(acknowledgeResults.get(0).getSuccess());
		assertFalse(acknowledgeResults.get(1).getSuccess());

		DeltaFile deltaFile = deltaFilesService.getDeltaFile(did);
		assertNotNull(deltaFile.getFlows().get(2).lastAction().getErrorAcknowledged());
		assertEquals("apathy", deltaFile.getFlows().get(2).lastAction().getErrorAcknowledgedReason());
		Mockito.verifyNoInteractions(metricService);
	}

	@Test
	void testCancel() throws IOException {
		String did = UUID.randomUUID().toString();
		DeltaFile deltaFile = postTransformUtf8DeltaFile(did);
		deltaFileRepo.save(deltaFile);

		List<CancelResult> cancelResults = dgsQueryExecutor.executeAndExtractJsonPathAsObject(
				String.format(graphQL("cancel"), did),
				"data." + DgsConstants.MUTATION.Cancel,
				new TypeRef<>() {
				});

		assertEquals(2, cancelResults.size());
		assertEquals(did, cancelResults.get(0).getDid());
		assertTrue(cancelResults.get(0).getSuccess());
		assertFalse(cancelResults.get(1).getSuccess());
		assertTrue(cancelResults.get(1).getError().contains("not found"));

		DeltaFile afterMutation = deltaFilesService.getDeltaFile(did);
		assertEqualsIgnoringDates(postCancelDeltaFile(did), afterMutation);

		List<CancelResult> alreadyCancelledResult = dgsQueryExecutor.executeAndExtractJsonPathAsObject(
				String.format(graphQL("cancel"), did),
				"data." + DgsConstants.MUTATION.Cancel,
				new TypeRef<>() {
				});

		assertEquals(2, alreadyCancelledResult.size());
		assertEquals(did, alreadyCancelledResult.get(0).getDid());
		assertFalse(alreadyCancelledResult.get(0).getSuccess());
		assertTrue(alreadyCancelledResult.get(0).getError().contains("no longer active"));
		assertFalse(alreadyCancelledResult.get(1).getSuccess());
		assertTrue(alreadyCancelledResult.get(1).getError().contains("not found"));
		Mockito.verifyNoInteractions(metricService);
	}

	@Captor
	private ArgumentCaptor<Metric> metricCaptor;

	@Test
	void testToEgressWithTestModeEgress() throws IOException {
		String did = UUID.randomUUID().toString();
		DeltaFile midTransform = postTransformUtf8DeltaFile(did);
		DeltaFileFlow transformFlow = midTransform.getFlow(TRANSFORM_FLOW_NAME, 1);
		transformFlow.setTestMode(true);
		transformFlow.setTestModeReason(transformFlow.getName());
		deltaFileRepo.save(midTransform);

		deltaFilesService.handleActionEvent(actionEvent("transform", did));

		DeltaFile deltaFile = deltaFilesService.getDeltaFile(did);

		assertEqualsIgnoringDates(
				postTransformDeltaFileInTestMode(did, OffsetDateTime.now()),
				deltaFile
		);
		MatcherAssert.assertThat(deltaFile.getFlows().get(1).getTestModeReason(), containsString(TRANSFORM_FLOW_NAME));
		Mockito.verify(actionEventQueue, never()).putActions(any(), anyBoolean());
		verifyCommonMetrics(ActionEventType.TRANSFORM, "SampleTransformAction", REST_DATA_SOURCE_NAME, null, "type");
	}

	@Test
	void testReplay() throws IOException {
		String did = UUID.randomUUID().toString();
		deltaFileRepo.save(postEgressDeltaFile(did));

		List<RetryResult> results = dgsQueryExecutor.executeAndExtractJsonPathAsObject(
				String.format(graphQL("replay"), did),
				"data." + DgsConstants.MUTATION.Replay,
				new TypeRef<>() {});

		assertEquals(1, results.size());
		assertTrue(results.get(0).getSuccess());

		DeltaFile parent = deltaFilesService.getDeltaFile(did);
		assertEquals(1, parent.getChildDids().size());
		assertEquals(parent.getChildDids().get(0), parent.getReplayDid());
		assertEquals(results.get(0).getDid(), parent.getReplayDid());
		assertNotNull(parent.getReplayed());

		DeltaFile expected = postIngressDeltaFile(did);
		expected.setDid(parent.getChildDids().get(0));
		expected.setParentDids(List.of(did));
		Action action = expected.getFlows().get(0).addAction("Replay", ActionType.INGRESS, COMPLETE, OffsetDateTime.now());
		Map<String, String> replayMetadata = Map.of("AuthorizedBy", "ABC", "anotherKey", "anotherValue");
		action.setContent(expected.getFlows().get(0).getActions().get(0).getContent());
		action.setMetadata(replayMetadata);
		action.setDeleteMetadataKeys(List.of("removeMe"));
		expected.getFlows().get(1).getInput().setMetadata(expected.getFlows().get(0).getMetadata());
		verifyActionEventResults(expected, ActionContext.builder().flowName("sampleTransform").actionName("Utf8TransformAction").build());

		List<RetryResult> secondResults = dgsQueryExecutor.executeAndExtractJsonPathAsObject(
				String.format(graphQL("replay"), did),
				"data." + DgsConstants.MUTATION.Replay,
				new TypeRef<>() {});

		assertEquals(1, secondResults.size());
		assertFalse(secondResults.get(0).getSuccess());
		Mockito.verifyNoInteractions(metricService);
	}

	@Test
	void testReplayContentDeleted() throws IOException {
		String did = UUID.randomUUID().toString();
		DeltaFile contentDeletedDeltaFile = postEgressDeltaFile(did);
		contentDeletedDeltaFile.setContentDeleted(OffsetDateTime.now());
		contentDeletedDeltaFile.setContentDeletedReason("aged off");
		deltaFileRepo.save(contentDeletedDeltaFile);

		List<RetryResult> results = dgsQueryExecutor.executeAndExtractJsonPathAsObject(
				String.format(graphQL("replay"), did),
				"data." + DgsConstants.MUTATION.Replay,
				new TypeRef<>() {});

		assertEquals(1, results.size());
		assertFalse(results.get(0).getSuccess());

		DeltaFile parent = deltaFilesService.getDeltaFile(did);
		assertTrue(parent.getChildDids().isEmpty());

		Mockito.verifyNoInteractions(metricService);
	}

	@Test
	void testSourceMetadataUnion() throws IOException {
		DeltaFile deltaFile1 = buildDeltaFile("did1", List.of(), Map.of("key", "val1"));
		DeltaFile deltaFile2 = buildDeltaFile("did2", List.of(), Map.of("key", "val2"));
		List<DeltaFile> deltaFiles = List.of(deltaFile1, deltaFile2);
		deltaFileRepo.saveAll(deltaFiles);

		List<UniqueKeyValues> metadataUnion = dgsQueryExecutor.executeAndExtractJsonPathAsObject(
				String.format(graphQL("source"), "did1", "did2"),
				"data." + DgsConstants.QUERY.SourceMetadataUnion,
				new TypeRef<>() {
				});

		assertEquals(1, metadataUnion.size());
		assertEquals("key", metadataUnion.get(0).getKey());
		assertEquals(2, metadataUnion.get(0).getValues().size());
		assertTrue(metadataUnion.get(0).getValues().containsAll(List.of("val1", "val2")));
	}

	@Test
	void testFilterTransform() throws IOException {
		String did = UUID.randomUUID().toString();
		verifyFiltered(postIngressDeltaFile(did), TRANSFORM_FLOW_NAME, 1, "Utf8TransformAction", 0);
	}

	@Test
	void testFilterEgress() throws IOException {
		String did = UUID.randomUUID().toString();
		verifyFiltered(postTransformDeltaFile(did), EGRESS_FLOW_NAME, 2,"SampleEgressAction", 0);
	}

	@SuppressWarnings("SameParameterValue")
	private void verifyFiltered(DeltaFile deltaFile, String flow, int flowId, String filteredAction, int actionId) throws IOException {
		deltaFileRepo.save(deltaFile);

		deltaFilesService.handleActionEvent(filterActionEvent(deltaFile.getDid(), flow, flowId, filteredAction, actionId));

		DeltaFile actual = deltaFilesService.getDeltaFile(deltaFile.getDid());
		Action action = actual.getFlow(flow, flowId).getAction(filteredAction, actionId);
		assert action != null;

		assertEquals(ActionState.FILTERED, action.getState());
		assertEquals(DeltaFileStage.COMPLETE, actual.getStage());
		assertTrue(actual.getFiltered());
		assertEquals("you got filtered", action.getFilteredCause());
		assertEquals("here is why: blah", action.getFilteredContext());
		assertEquals("filter metadata", actual.getAnnotations().get("filterKey"));

		Mockito.verify(actionEventQueue, never()).putActions(any(), anyBoolean());
	}

	@Test
	void setDeltaFileTtl() {
		assertEquals(Duration.ofDays(13), deltaFileRepo.getTtlExpiration());
	}

	@Test
	void findConfigsTest() {
		String name = "SampleTransformAction";

		ConfigQueryInput configQueryInput = ConfigQueryInput.newBuilder().configType(ConfigType.TRANSFORM_ACTION).name(name).build();

		DeltaFiConfigsProjectionRoot projection = new DeltaFiConfigsProjectionRoot()
				.name()
				.apiVersion()
				.onTransformActionConfiguration()
				.name()
				.actionType()
				.type()
				.parent();

		DeltaFiConfigsGraphQLQuery findConfig = DeltaFiConfigsGraphQLQuery.newRequest().configQuery(configQueryInput).build();

		TypeRef<List<DeltaFiConfiguration>> listOfConfigs = new TypeRef<>() {};
		GraphQLQueryRequest graphQLQueryRequest = new GraphQLQueryRequest(findConfig, projection);
		List<DeltaFiConfiguration> configs = dgsQueryExecutor.executeAndExtractJsonPathAsObject(
				graphQLQueryRequest.serialize(),
				"data." + findConfig.getOperationName(),
				listOfConfigs);

        assertInstanceOf(TransformActionConfiguration.class, configs.get(0));

		TransformActionConfiguration transformActionConfiguration = (TransformActionConfiguration) configs.get(0);
		assertEquals(name, transformActionConfiguration.getName());
	}

	@Test
	void testGetTransformFlowPlan() {
		clearForFlowTests();
		TransformFlowPlan transformFlowPlanA = new TransformFlowPlan("transformPlan", "description");
		TransformFlowPlan transformFlowPlanB = new TransformFlowPlan("b", "description");
		transformFlowPlanRepo.saveAll(List.of(transformFlowPlanA, transformFlowPlanB));
		TransformFlowPlan plan = FlowPlanDatafetcherTestHelper.getTransformFlowPlan(dgsQueryExecutor);
		assertThat(plan.getName()).isEqualTo("transformPlan");
	}

	@Test
	void testGetEgressFlowPlan() {
		clearForFlowTests();
		EgressFlowPlan egressFlowPlanA = new EgressFlowPlan("egressPlan", "description", new EgressActionConfiguration("egress", "type"));
		EgressFlowPlan egressFlowPlanB = new EgressFlowPlan("b", "description", new EgressActionConfiguration("egress", "type"));
		egressFlowPlanRepo.saveAll(List.of(egressFlowPlanA, egressFlowPlanB));
		EgressFlowPlan plan = FlowPlanDatafetcherTestHelper.getEgressFlowPlan(dgsQueryExecutor);
		assertThat(plan.getName()).isEqualTo("egressPlan");
	}

	@Test
	void testGetTimedIngressDataSource() {
		clearForFlowTests();
		DataSourcePlan dataSourcePlanA = new TimedDataSourcePlan("timedIngressPlan", FlowType.TIMED_DATA_SOURCE,
				"description", "topic", new TimedIngressActionConfiguration("timedIngress", "type"),  "*/5 * * * * *");
		DataSourcePlan dataSourcePlanB = new TimedDataSourcePlan("b", FlowType.TIMED_DATA_SOURCE, "description", "topic",
				new TimedIngressActionConfiguration("timedIngress", "type"), "*/5 * * * * *");
		dataSourcePlanRepo.saveAll(List.of(dataSourcePlanA, dataSourcePlanB));
		DataSourcePlan plan = FlowPlanDatafetcherTestHelper.getTimedIngressFlowPlan(dgsQueryExecutor);
		assertThat(plan.getName()).isEqualTo("timedIngressPlan");
	}

	@Test
	void testValidateTransformFlow() {
		clearForFlowTests();
		transformFlowRepo.save(buildTransformFlow(FlowState.STOPPED));
		TransformFlow transformFlow = FlowPlanDatafetcherTestHelper.validateTransformFlow(dgsQueryExecutor);
		assertThat(transformFlow.getFlowStatus()).isNotNull();
	}

	@Test
	void testValidateTimedIngressFlow() {
		clearForFlowTests();
		dataSourceRepo.save(buildTimedDataSource(FlowState.STOPPED));
		DataSource dataSource = FlowPlanDatafetcherTestHelper.validateTimedIngressFlow(dgsQueryExecutor);
		assertThat(dataSource.getFlowStatus()).isNotNull();
	}

	@Test
	void testValidateEgressFlow() {
		clearForFlowTests();
		egressFlowRepo.save(buildEgressFlow(FlowState.STOPPED));
		EgressFlow egressFlow = FlowPlanDatafetcherTestHelper.validateEgressFlow(dgsQueryExecutor);
		assertThat(egressFlow.getFlowStatus()).isNotNull();
	}

	@Test
	void testGetFlows() {
		clearForFlowTests();
		pluginRepository.deleteAll();

		PluginCoordinates pluginCoordinates = PluginCoordinates.builder().artifactId("test-actions").groupId("org.deltafi").version("1.0").build();
		Variable var = Variable.builder().name("var").description("description").defaultValue("value").required(false).build();
		PluginVariables variables = new PluginVariables();
		variables.setSourcePlugin(pluginCoordinates);
		variables.setVariables(List.of(var));

		TransformFlow transformFlow = new TransformFlow();
		transformFlow.setName("transform");
		transformFlow.setSourcePlugin(pluginCoordinates);

		EgressFlow egressFlow = new EgressFlow();
		egressFlow.setName("egress");
		egressFlow.setSourcePlugin(pluginCoordinates);

		DataSource dataSource = new TimedDataSource();
		dataSource.setName("timedIngress");
		dataSource.setSourcePlugin(pluginCoordinates);

		Plugin plugin = new Plugin();
		plugin.setPluginCoordinates(pluginCoordinates);
		pluginRepository.save(plugin);
		pluginVariableRepo.save(variables);
		transformFlowRepo.save(transformFlow);
		egressFlowRepo.save(egressFlow);
		dataSourceRepo.save(dataSource);
		refreshFlowCaches();

		List<Flows> flows = FlowPlanDatafetcherTestHelper.getFlows(dgsQueryExecutor);
		assertThat(flows).hasSize(1);
		Flows pluginFlows = flows.get(0);
		assertThat(pluginFlows.getSourcePlugin().getArtifactId()).isEqualTo("test-actions");
		assertThat(pluginFlows.getTransformFlows().get(0).getName()).isEqualTo("transform");
		assertThat(pluginFlows.getEgressFlows().get(0).getName()).isEqualTo("egress");
		assertThat(pluginFlows.getDataSources().get(0).getName()).isEqualTo("timedIngress");
	}

	@Test
	void testGetFlowsByState() {
		clearForFlowTests();
		TransformFlow stoppedFlow = buildTransformFlow(FlowState.STOPPED);
		stoppedFlow.setName("stopped");

		TransformFlow invalidFlow = buildTransformFlow(FlowState.INVALID);
		invalidFlow.setName("invalid");

		TransformFlow runningFlow = buildTransformFlow(FlowState.RUNNING);
		runningFlow.setName("running");

		transformFlowRepo.saveAll(List.of(stoppedFlow, invalidFlow, runningFlow));
		refreshFlowCaches();

		assertThat(transformFlowService.getFlowNamesByState(null)).hasSize(3).contains("stopped", "invalid", "running");
		assertThat(transformFlowService.getFlowNamesByState(FlowState.STOPPED)).hasSize(1).contains("stopped");
		assertThat(transformFlowService.getFlowNamesByState(FlowState.INVALID)).hasSize(1).contains("invalid");
		assertThat(transformFlowService.getFlowNamesByState(FlowState.RUNNING)).hasSize(1).contains("running");
	}

	@Test
	void testGetFlowsQuery() {
		clearForFlowTests();

		dataSourceRepo.save(buildTimedDataSource(FlowState.STOPPED));
		transformFlowRepo.save(buildTransformFlow(FlowState.STOPPED));
		egressFlowRepo.save(buildEgressFlow(FlowState.STOPPED));
		refreshFlowCaches();

		FlowNames flows = FlowPlanDatafetcherTestHelper.getFlowNames(dgsQueryExecutor);
		assertThat(flows.getDataSource()).hasSize(1).contains(TIMED_DATA_SOURCE_NAME);
		assertThat(flows.getTransform()).hasSize(1).contains(TRANSFORM_FLOW_NAME);
		assertThat(flows.getEgress()).hasSize(1).contains(EGRESS_FLOW_NAME);
	}

	@Test
	void getRunningFlows() {
		clearForFlowTests();

		transformFlowRepo.save(buildTransformFlow(FlowState.STOPPED));
		assertTrue(FlowPlanDatafetcherTestHelper.startTransformFlow(dgsQueryExecutor));

		egressFlowRepo.save(buildEgressFlow(FlowState.STOPPED));
		assertTrue(FlowPlanDatafetcherTestHelper.startEgressFlow(dgsQueryExecutor));

		SystemFlows flows = FlowPlanDatafetcherTestHelper.getRunningFlows(dgsQueryExecutor);
		assertThat(flows.getTransform()).hasSize(1).matches(transformFlows -> TRANSFORM_FLOW_NAME.equals(transformFlows.get(0).getName()));
		assertThat(flows.getEgress()).hasSize(1).matches(egressFlows -> EGRESS_FLOW_NAME.equals(egressFlows.get(0).getName()));

		assertTrue(FlowPlanDatafetcherTestHelper.stopEgressFlow(dgsQueryExecutor));
		SystemFlows updatedFlows = FlowPlanDatafetcherTestHelper.getRunningFlows(dgsQueryExecutor);
		assertThat(updatedFlows.getTransform()).hasSize(1);
		assertThat(updatedFlows.getEgress()).isEmpty();
	}

	@Test
	void getAllFlows() {
		clearForFlowTests();

		TransformFlow transformFlow = new TransformFlow();
		transformFlow.setName(TRANSFORM_FLOW_NAME);

		DataSource dataSource = new TimedDataSource();
		dataSource.setName(TIMED_DATA_SOURCE_NAME);

		EgressFlow egressFlow = new EgressFlow();
		egressFlow.setName(EGRESS_FLOW_NAME);

		transformFlowRepo.save(transformFlow);
		dataSourceRepo.save(dataSource);
		egressFlowRepo.save(egressFlow);
		refreshFlowCaches();

		SystemFlows flows = FlowPlanDatafetcherTestHelper.getAllFlows(dgsQueryExecutor);
		assertThat(flows.getTransform()).hasSize(1).matches(transformFlows -> TRANSFORM_FLOW_NAME.equals(transformFlows.get(0).getName()));
		assertThat(flows.getDataSource()).hasSize(1).matches(timedIngressFlows -> TIMED_DATA_SOURCE_NAME.equals(timedIngressFlows.get(0).getName()));
		assertThat(flows.getEgress()).hasSize(1).matches(egressFlows -> EGRESS_FLOW_NAME.equals(egressFlows.get(0).getName()));
	}

	@Test
	void getTransformFlow() {
		clearForFlowTests();
		TransformFlow transformFlow = new TransformFlow();
		transformFlow.setName(TRANSFORM_FLOW_NAME);
		transformFlowRepo.save(transformFlow);

		TransformFlow foundFlow = FlowPlanDatafetcherTestHelper.getTransformFlow(dgsQueryExecutor);
		assertThat(foundFlow).isNotNull();
		assertThat(foundFlow.getName()).isEqualTo(TRANSFORM_FLOW_NAME);
	}

	@Test
	void getEgressFlow() {
		clearForFlowTests();
		EgressFlow egressFlow = new EgressFlow();
		egressFlow.setName(EGRESS_FLOW_NAME);
		egressFlowRepo.save(egressFlow);
		EgressFlow foundFlow = FlowPlanDatafetcherTestHelper.getEgressFlow(dgsQueryExecutor);
		assertThat(foundFlow).isNotNull();
		assertThat(foundFlow.getName()).isEqualTo(EGRESS_FLOW_NAME);
	}

	@Test
	void getActionNamesByFamily() {
		clearForFlowTests();

		transformFlowRepo.save(buildTransformFlow(FlowState.STOPPED));
		egressFlowRepo.save(buildEgressFlow(FlowState.STOPPED));
		dataSourceRepo.save(buildTimedDataSource(FlowState.STOPPED));
		refreshFlowCaches();

		List<ActionFamily> actionFamilies = FlowPlanDatafetcherTestHelper.getActionFamilies(dgsQueryExecutor);
		assertThat(actionFamilies).hasSize(4);

		assertThat(getActionNames(actionFamilies, "INGRESS")).hasSize(1).contains(INGRESS_ACTION);
		assertThat(getActionNames(actionFamilies, "TRANSFORM")).hasSize(2).contains("Utf8TransformAction", "SampleTransformAction");
		assertThat(getActionNames(actionFamilies, "EGRESS")).hasSize(1).contains("SampleEgressAction");
		assertThat(getActionNames(actionFamilies, "TIMED_INGRESS")).hasSize(1).contains("SampleTimedIngressAction");
	}

	@Test
	void testGetPropertySets() {
		List<PropertySet> propertySets = PropertiesDatafetcherTestHelper.getPropertySets(dgsQueryExecutor);
		assertThat(propertySets).hasSize(1);
	}

	@Test
	void testGetDeltaFiProperties() {
		DeltaFiProperties deltaFiProperties = PropertiesDatafetcherTestHelper.getDeltaFiProperties(dgsQueryExecutor);
		assertThat(deltaFiProperties).isEqualTo(new DeltaFiProperties());
	}

	@Test
	void testUpdateAndRemovePropertyOverrides() {
		assertThat(PropertiesDatafetcherTestHelper.updateProperties(dgsQueryExecutor)).isTrue();
		assertThat(PropertiesDatafetcherTestHelper.removePropertyOverrides(dgsQueryExecutor)).isTrue();
	}

	@Test
	void testAddExternalLinkMutations() {
		assertThat(PropertiesDatafetcherTestHelper.removeExternalLink(dgsQueryExecutor)).isFalse();
		assertThat(PropertiesDatafetcherTestHelper.addExternalLink(dgsQueryExecutor)).isTrue();
		assertThat(PropertiesDatafetcherTestHelper.removeExternalLink(dgsQueryExecutor)).isTrue();
	}

	@Test
	void testDeltaFileLinkMutations() {
		assertThat(PropertiesDatafetcherTestHelper.removeDeltaFileLink(dgsQueryExecutor)).isFalse();
		assertThat(PropertiesDatafetcherTestHelper.addDeltaFileLink(dgsQueryExecutor)).isTrue();
		assertThat(PropertiesDatafetcherTestHelper.removeDeltaFileLink(dgsQueryExecutor)).isTrue();
	}

	@Test
	void testSaveTransformFlowPlan() {
		clearForFlowTests();
		TransformFlow transformFlow = FlowPlanDatafetcherTestHelper.saveTransformFlowPlan(dgsQueryExecutor);
		assertThat(transformFlow).isNotNull();
	}

	@Test
	void testSaveEgressFlowPlan() {
		clearForFlowTests();
		EgressFlow egressFlow = FlowPlanDatafetcherTestHelper.saveEgressFlowPlan(dgsQueryExecutor);
		assertThat(egressFlow).isNotNull();
	}

	@Test
	void testSaveTimedIngressFlowPlan() {
		clearForFlowTests();
		DataSource dataSource = FlowPlanDatafetcherTestHelper.saveTimedIngressFlowPlan(dgsQueryExecutor);
		assertThat(dataSource).isNotNull();
	}

	@Test
	void testRemoveTransformFlowPlan() {
		clearForFlowTests();
		TransformFlowPlan transformFlowPlan = new TransformFlowPlan("flowPlan", null, null);
		transformFlowPlanRepo.save(transformFlowPlan);
		assertThatThrownBy(() -> FlowPlanDatafetcherTestHelper.removeTransformFlowPlan(dgsQueryExecutor))
				.isInstanceOf(QueryException.class)
				.hasMessageContaining("Flow plan flowPlan is not a system-plugin flow plan and cannot be removed");

		transformFlowPlan.setSourcePlugin(systemPluginService.getSystemPluginCoordinates());
		transformFlowPlanRepo.save(transformFlowPlan);
		assertTrue(FlowPlanDatafetcherTestHelper.removeTransformFlowPlan(dgsQueryExecutor));
	}

	@Test
	void testRemoveEgressFlowPlan() {
		clearForFlowTests();
		EgressFlowPlan egressFlowPlan = new EgressFlowPlan("flowPlan", null, null, null);
		egressFlowPlanRepo.save(egressFlowPlan);
		assertThatThrownBy(() -> FlowPlanDatafetcherTestHelper.removeEgressFlowPlan(dgsQueryExecutor))
				.isInstanceOf(QueryException.class)
				.hasMessageContaining("Flow plan flowPlan is not a system-plugin flow plan and cannot be removed");

		egressFlowPlan.setSourcePlugin(systemPluginService.getSystemPluginCoordinates());
		egressFlowPlanRepo.save(egressFlowPlan);
		assertTrue(FlowPlanDatafetcherTestHelper.removeEgressFlowPlan(dgsQueryExecutor));
	}

	@Test
	void testRemoveTimedIngressFlowPlan() {
		clearForFlowTests();
		TimedDataSourcePlan dataSourcePlan = new TimedDataSourcePlan("flowPlan", FlowType.TIMED_DATA_SOURCE,
				null, null, null, null);
		dataSourcePlanRepo.save(dataSourcePlan);
		assertThatThrownBy(() -> FlowPlanDatafetcherTestHelper.removeTimedIngressFlowPlan(dgsQueryExecutor))
				.isInstanceOf(QueryException.class)
				.hasMessageContaining("Flow plan flowPlan is not a system-plugin flow plan and cannot be removed");

		dataSourcePlan.setSourcePlugin(systemPluginService.getSystemPluginCoordinates());
		dataSourcePlanRepo.save(dataSourcePlan);
		assertTrue(FlowPlanDatafetcherTestHelper.removeTimedIngressFlowPlan(dgsQueryExecutor));
	}

	@Test
	void testRemovePluginVariables() {
		clearForFlowTests();
		PluginCoordinates system = systemPluginService.getSystemPluginCoordinates();
		List<Variable> variables = List.of(Variable.builder().name("a").dataType(VariableDataType.STRING).value("test").build());
		pluginVariableService.saveVariables(system, variables);
		assertTrue(FlowPlanDatafetcherTestHelper.removePluginVariables(dgsQueryExecutor));
		assertThat(pluginVariableService.getVariablesByPlugin(system)).isEmpty();
	}

	@Test
	void testStartTransformFlow() {
		clearForFlowTests();
		transformFlowRepo.save(buildTransformFlow(FlowState.STOPPED));
		assertTrue(FlowPlanDatafetcherTestHelper.startTransformFlow(dgsQueryExecutor));
	}

	@Test
	void testStopTransformFlow() {
		clearForFlowTests();
		transformFlowRepo.save(buildTransformFlow(FlowState.RUNNING));
		assertTrue(FlowPlanDatafetcherTestHelper.stopTransformFlow(dgsQueryExecutor));
	}

	@Test
	void testStartEgressFlow() {
		clearForFlowTests();
		egressFlowRepo.save(buildEgressFlow(FlowState.STOPPED));
		assertTrue(FlowPlanDatafetcherTestHelper.startEgressFlow(dgsQueryExecutor));
	}

	@Test
	void testStopEgressFlow() {
		clearForFlowTests();
		egressFlowRepo.save(buildEgressFlow(FlowState.RUNNING));
		assertTrue(FlowPlanDatafetcherTestHelper.stopEgressFlow(dgsQueryExecutor));
	}

	@Test
	void testStartTimedIngressFlow() {
		clearForFlowTests();
		dataSourceRepo.save(buildTimedDataSource(FlowState.STOPPED));
		assertTrue(FlowPlanDatafetcherTestHelper.startTimedIngressFlow(dgsQueryExecutor));
	}

	@Test
	void testStopTimedIngressFlow() {
		clearForFlowTests();
		dataSourceRepo.save(buildTimedDataSource(FlowState.RUNNING));
		assertTrue(FlowPlanDatafetcherTestHelper.stopTimedIngressFlow(dgsQueryExecutor));
	}

	@Test
	void testSetMemoTimedIngressWhenStopped() {
		clearForFlowTests();
		dataSourceRepo.save(buildTimedDataSource(FlowState.STOPPED));
		assertFalse(FlowPlanDatafetcherTestHelper.setTimedDataSourceMemo(dgsQueryExecutor, null));
		assertTrue(FlowPlanDatafetcherTestHelper.setTimedDataSourceMemo(dgsQueryExecutor, "100"));
	}

	@Test
	void testSetMemoTimedIngressWhenRunning() {
		clearForFlowTests();
		dataSourceRepo.save(buildTimedDataSource(FlowState.RUNNING));
		assertFalse(FlowPlanDatafetcherTestHelper.setTimedDataSourceMemo(dgsQueryExecutor, "100"));
	}

	@Test
	void testSavePluginVariables() {
		assertTrue(FlowPlanDatafetcherTestHelper.savePluginVariables(dgsQueryExecutor));
		PluginVariables variables = pluginVariableRepo.findById(systemPluginService.getSystemPluginCoordinates()).orElse(null);
		assertThat(variables).isNotNull();
		assertThat(variables.getVariables()).hasSize(1).anyMatch(v -> v.getName().equals("var"));
	}

	@Test
	void testSetPluginVariableValues() {
		PluginVariables variables = new PluginVariables();
		variables.setSourcePlugin(FlowPlanDatafetcherTestHelper.PLUGIN_COORDINATES);
		variables.setVariables(List.of(Variable.builder().name("key").value("test").description("description").dataType(VariableDataType.STRING).build()));
		pluginVariableRepo.save(variables);
		assertTrue(FlowPlanDatafetcherTestHelper.setPluginVariableValues(dgsQueryExecutor));
	}

	@Test
	void testResumePolicyDatafetcher() {
		List<Result> results = ResumePolicyDatafetcherTestHelper.loadResumePolicyWithDuplicate(dgsQueryExecutor);
		assertTrue(results.get(0).isSuccess());
		assertFalse(results.get(1).isSuccess());
		assertTrue(results.get(1).getErrors().contains("duplicate name or criteria"));
		assertTrue(results.get(2).getErrors().contains("duplicate name or criteria"));
		assertTrue(results.get(3).isSuccess());
		assertEquals(2, resumePolicyRepo.count());

		List<ResumePolicy> policies = ResumePolicyDatafetcherTestHelper.getAllResumePolicies(dgsQueryExecutor);
		assertEquals(2, policies.size());
		String idToUse;
		// Result are not ordered explicitly
		if (ResumePolicyDatafetcherTestHelper.isDefaultFlow(policies.get(0))) {
			idToUse = policies.get(0).getId();
			assertTrue(ResumePolicyDatafetcherTestHelper.matchesDefault(policies.get(0)));
		} else {
			idToUse = policies.get(1).getId();
			assertTrue(ResumePolicyDatafetcherTestHelper.matchesDefault(policies.get(1)));
		}

		ResumePolicy policy = ResumePolicyDatafetcherTestHelper.getResumePolicy(dgsQueryExecutor, idToUse);
		assertTrue(ResumePolicyDatafetcherTestHelper.matchesDefault(
				policy));

		Result updateResult = ResumePolicyDatafetcherTestHelper.updateResumePolicy(dgsQueryExecutor, "wrong-id");
		assertFalse(updateResult.isSuccess());
		assertTrue(updateResult.getErrors().contains("policy not found"));

		updateResult = ResumePolicyDatafetcherTestHelper.updateResumePolicy(dgsQueryExecutor, idToUse);
		assertTrue(updateResult.isSuccess());

		ResumePolicy updatedPolicy = ResumePolicyDatafetcherTestHelper.getResumePolicy(dgsQueryExecutor, idToUse);
		assertTrue(ResumePolicyDatafetcherTestHelper.matchesUpdated(
				updatedPolicy));

		boolean wasDeleted = ResumePolicyDatafetcherTestHelper.removeResumePolicy(dgsQueryExecutor, idToUse);
		assertTrue(wasDeleted);
		assertEquals(1, resumePolicyRepo.count());

		wasDeleted = ResumePolicyDatafetcherTestHelper.removeResumePolicy(dgsQueryExecutor, idToUse);
		assertFalse(wasDeleted);

		ResumePolicy missing = ResumePolicyDatafetcherTestHelper.getResumePolicy(dgsQueryExecutor, idToUse);
		assertNull(missing);
	}

	@Test
	void testApplyResumePolicies() throws IOException {
		List<Result> results = ResumePolicyDatafetcherTestHelper.loadResumePolicyWithDuplicate(dgsQueryExecutor);
		assertTrue(results.get(0).isSuccess());

		Result applyResultNoPolicies = ResumePolicyDatafetcherTestHelper.applyResumePolicies(dgsQueryExecutor, Collections.emptyList());
		assertFalse(applyResultNoPolicies.isSuccess());
		assertTrue(applyResultNoPolicies.getErrors().contains("Must provide one or more policy names"));
		assertTrue(applyResultNoPolicies.getInfo().isEmpty());

		Result applyResultInvalidPolicy = ResumePolicyDatafetcherTestHelper.applyResumePolicies(dgsQueryExecutor, List.of(
				ResumePolicyDatafetcherTestHelper.POLICY_NAME1,
				"not-found",
				ResumePolicyDatafetcherTestHelper.POLICY_NAME2));
		assertFalse(applyResultInvalidPolicy.isSuccess());
		assertEquals(1, applyResultInvalidPolicy.getErrors().size());
		assertTrue(applyResultInvalidPolicy.getErrors().contains("Policy name not-found not found"));
		assertTrue(applyResultInvalidPolicy.getInfo().isEmpty());

		Result applyResultGoodNames = ResumePolicyDatafetcherTestHelper.applyResumePolicies(dgsQueryExecutor, List.of(
				ResumePolicyDatafetcherTestHelper.POLICY_NAME1,
				ResumePolicyDatafetcherTestHelper.POLICY_NAME1, // dupe ok
				ResumePolicyDatafetcherTestHelper.POLICY_NAME2));
		assertTrue(applyResultGoodNames.isSuccess());
		assertTrue(applyResultGoodNames.getErrors().isEmpty());
		assertEquals(2, applyResultGoodNames.getInfo().size());
		assertTrue(applyResultGoodNames.getInfo().contains("No DeltaFile errors can be resumed by policy policyName1"));
		assertTrue(applyResultGoodNames.getInfo().contains("No DeltaFile errors can be resumed by policy policyName2"));

		// Real apply test
		String did1 = UUID.randomUUID().toString();
		String did2 = UUID.randomUUID().toString();
		String did3 = UUID.randomUUID().toString();
		DeltaFile before1 = postTransformDeltaFile(did1);
		deltaFileRepo.save(before1);
		DeltaFile before2 = postTransformDeltaFile(did2);
		deltaFileRepo.save(before2);
		DeltaFile before3 = postTransformDeltaFile(did3);
		before3.setDataSource("flow3");
		deltaFileRepo.save(before3);

		deltaFilesService.handleActionEvent(actionEvent("error", did1));
		deltaFilesService.handleActionEvent(actionEvent("error", did2));
		deltaFilesService.handleActionEvent(actionEvent("error", did3));

		DeltaFile during1 = deltaFilesService.getDeltaFile(did1);
		DeltaFile during2 = deltaFilesService.getDeltaFile(did2);
		DeltaFile during3 = deltaFilesService.getDeltaFile(did3);

		assertNull(during1.getFlows().get(during1.getFlows().size() - 1).lastAction().getNextAutoResume());
		assertNull(during2.getFlows().get(during2.getFlows().size() - 1).lastAction().getNextAutoResume());
		assertNull(during3.getFlows().get(during3.getFlows().size() - 1).lastAction().getNextAutoResume());

		final String errorCause = "Authority XYZ not recognized";

		List<Result> loadA = ResumePolicyDatafetcherTestHelper.loadResumePolicy(dgsQueryExecutor,
				true, "policy1", during1.getDataSource(), null);
		List<Result> loadB = ResumePolicyDatafetcherTestHelper.loadResumePolicy(dgsQueryExecutor,
				false, "policy2", null, errorCause);

		assertTrue(loadA.get(0).isSuccess());
		assertTrue(loadB.get(0).isSuccess());

		Result applyResults = ResumePolicyDatafetcherTestHelper.applyResumePolicies(dgsQueryExecutor, List.of("policy1", "policy2"));
		assertTrue(applyResults.isSuccess());
		assertTrue(applyResults.getErrors().isEmpty());
		assertEquals(2, applyResults.getInfo().size());
		assertEquals("Applied policy1 policy to 2 DeltaFiles", applyResults.getInfo().get(0));
		assertEquals("Applied policy2 policy to 1 DeltaFiles", applyResults.getInfo().get(1));

		DeltaFile final1 = deltaFilesService.getDeltaFile(did1);
		DeltaFile final2 = deltaFilesService.getDeltaFile(did2);
		DeltaFile final3 = deltaFilesService.getDeltaFile(did3);

		assertNotNull(final1.getFlows().get(final1.getFlows().size() - 1).lastAction().getNextAutoResume());
		assertNotNull(final2.getFlows().get(final2.getFlows().size() - 1).lastAction().getNextAutoResume());
		assertNotNull(final3.getFlows().get(final3.getFlows().size() - 1).lastAction().getNextAutoResume());

		assertEquals("policy1", final1.getFlows().get(final1.getFlows().size() - 1).lastAction().getNextAutoResumeReason());
		assertEquals("policy1", final2.getFlows().get(final2.getFlows().size() - 1).lastAction().getNextAutoResumeReason());
		assertEquals("policy2", final3.getFlows().get(final3.getFlows().size() - 1).lastAction().getNextAutoResumeReason());
	}

	@Test
	void testResumePolicyDryRun() {
		DeltaFile deltaFile = buildErrorDeltaFile("did1", "flow1", "errorCause", "context", MONGO_NOW);
		deltaFileRepo.save(deltaFile);

		DeltaFile deltaFile2 = buildErrorDeltaFile("did2", "flow2", "errorCause", "context", MONGO_NOW);
		deltaFileRepo.save(deltaFile2);

		Result missingName = ResumePolicyDatafetcherTestHelper.resumePolicyDryRun(dgsQueryExecutor, "", "flow1", "message");
		assertFalse(missingName.isSuccess());
		assertTrue(missingName.getErrors().contains("missing name"));
		assertTrue(missingName.getInfo().isEmpty());

		Result noMatch = ResumePolicyDatafetcherTestHelper.resumePolicyDryRun(dgsQueryExecutor, "PolicyName", "flow1", "message");
		assertTrue(noMatch.isSuccess());
		assertTrue(noMatch.getErrors().isEmpty());
		assertTrue(noMatch.getInfo().contains("No DeltaFile errors can be resumed by policy PolicyName"));

		Result oneMatch = ResumePolicyDatafetcherTestHelper.resumePolicyDryRun(dgsQueryExecutor, "PolicyName", "flow1", "errorCause");
		assertTrue(oneMatch.isSuccess());
		assertTrue(oneMatch.getErrors().isEmpty());
		assertTrue(oneMatch.getInfo().contains("Can apply PolicyName policy to 1 DeltaFiles"));

		Result twoMatches = ResumePolicyDatafetcherTestHelper.resumePolicyDryRun(dgsQueryExecutor, "PolicyName", null, "errorCause");
		assertTrue(twoMatches.isSuccess());
		assertTrue(twoMatches.getErrors().isEmpty());
		assertTrue(twoMatches.getInfo().contains("Can apply PolicyName policy to 2 DeltaFiles"));
	}

	@Test
	void deltaFile() {
		DeltaFile expected = deltaFilesService.ingress(buildDataSource(DATA_SOURCE), INGRESS_INPUT, OffsetDateTime.now(), OffsetDateTime.now());

		GraphQLQueryRequest graphQLQueryRequest = new GraphQLQueryRequest(
				new DeltaFileGraphQLQuery.Builder().did(expected.getDid()).build(),
				DELTA_FILE_PROJECTION_ROOT
		);

		DeltaFile actual = dgsQueryExecutor.executeAndExtractJsonPathAsObject(
				graphQLQueryRequest.serialize(),
				"data." + DgsConstants.QUERY.DeltaFile,
				DeltaFile.class
		);

		assertEqualsIgnoringDates(expected, actual);
	}

	@Test
	void deltaFiles() {
		DeltaFile deltaFile = buildErrorDeltaFile("did", "flow", "errorCause", "context", MONGO_NOW);
		deltaFile.setContentDeleted(MONGO_NOW);
		deltaFile.setContentDeletedReason("contentDeletedReason");
		Action erroredAction = deltaFile.getFlow("firstFlow", 1).getAction("ErrorAction", 0);
		erroredAction.setNextAutoResume(MONGO_NOW);
		erroredAction.setNextAutoResumeReason("nextAutoResumeReason");
		deltaFile.getFlows().forEach(flow -> flow.setFlowPlan(FlowPlanCoordinates.builder().plugin("plugin").pluginVersion("1").name(flow.getName()).build()));

		deltaFileRepo.save(deltaFile);

		DeltaFiles expected = DeltaFiles.builder()
				.offset(0)
				.count(1)
				.totalCount(1)
				.deltaFiles(List.of(deltaFile))
				.build();

		GraphQLQueryRequest graphQLQueryRequest = new GraphQLQueryRequest(
				new DeltaFilesGraphQLQuery.Builder()
						.limit(5)
						.filter(DeltaFilesFilter.newBuilder().stage(DeltaFileStage.ERROR).build())
						.orderBy(DeltaFileOrder.newBuilder().field("created").direction(DeltaFileDirection.DESC).build())
						.build(),
				DELTA_FILES_PROJECTION_ROOT
		);

		DeltaFiles actual = dgsQueryExecutor.executeAndExtractJsonPathAsObject(
				graphQLQueryRequest.serialize(),
				"data." + DgsConstants.QUERY.DeltaFiles,
				DeltaFiles.class
		);

		assertEquals(expected.getOffset(), actual.getOffset());
		assertEquals(expected.getCount(), actual.getCount());
		assertEquals(expected.getTotalCount(), actual.getTotalCount());
		assertEqualsIgnoringDates(expected.getDeltaFiles().get(0), actual.getDeltaFiles().get(0));
	}

	@Test
	void resume() {
		DeltaFile input = postErrorDeltaFile(UUID.randomUUID().toString());
		DeltaFile second = postTransformDeltaFile(UUID.randomUUID().toString());
		deltaFileRepo.saveAll(List.of(input, second));

		GraphQLQueryRequest graphQLQueryRequest = new GraphQLQueryRequest(
				new ResumeGraphQLQuery.Builder()
						.dids(List.of(input.getDid(), second.getDid(), "badDid"))
						.build(),
				new ResumeProjectionRoot().did().success().error()
		);

		List<RetryResult> results = dgsQueryExecutor.executeAndExtractJsonPathAsObject(
				graphQLQueryRequest.serialize(),
				"data." + DgsConstants.MUTATION.Resume,
				new TypeRef<>() {}
		);

		assertEquals(3, results.size());

		assertEquals(input.getDid(), results.get(0).getDid());
		assertTrue(results.get(0).getSuccess());
		assertNull(results.get(0).getError());

		assertEquals(second.getDid(), results.get(1).getDid());
		assertFalse(results.get(1).getSuccess());
		assertEquals("DeltaFile with did " + second.getDid() + " had no errors", results.get(1).getError());

		assertEquals("badDid", results.get(2).getDid());
		assertFalse(results.get(2).getSuccess());
		assertEquals("DeltaFile with did badDid not found", results.get(2).getError());

		DeltaFile afterResumeFile = deltaFilesService.getDeltaFile(input.getDid());
		assertEquals(2, afterResumeFile.getFlows().get(2).getActions().size());
		assertEquals(ActionState.RETRIED, afterResumeFile.getFlows().get(2).getActions().get(0).getState());
		assertEquals(QUEUED, afterResumeFile.getFlows().get(2).getActions().get(1).getState());
		// StateMachine will queue the failed loadAction again leaving the DeltaFile in the IN_FLIGHT stage
		assertEquals(DeltaFileFlowState.IN_FLIGHT, afterResumeFile.getFlows().get(2).getState());
		assertEquals(DeltaFileStage.IN_FLIGHT, afterResumeFile.getStage());
	}

	@Test
	void getsPlugins() throws IOException {
		pluginRepository.deleteAll();
		pluginRepository.save(OBJECT_MAPPER.readValue(Resource.read("/plugins/plugin-1.json"), Plugin.class));
		pluginRepository.save(OBJECT_MAPPER.readValue(Resource.read("/plugins/plugin-2.json"), Plugin.class));

		GraphQLQueryRequest graphQLQueryRequest = new GraphQLQueryRequest(PluginsGraphQLQuery.newRequest().build(), PLUGINS_PROJECTION_ROOT);

		List<Plugin> plugins =
				dgsQueryExecutor.executeAndExtractJsonPathAsObject(graphQLQueryRequest.serialize(),
						"data.plugins[*]", new TypeRef<>() {});

		assertEquals(2, plugins.size());

		validatePlugin1(plugins.get(0));
	}

	@Test
	void registersPlugin() throws IOException {
		pluginRepository.deleteAll();
		pluginRepository.save(OBJECT_MAPPER.readValue(Resource.read("/plugins/plugin-2.json"), Plugin.class));
		pluginRepository.save(OBJECT_MAPPER.readValue(Resource.read("/plugins/plugin-3.json"), Plugin.class));

		Plugin plugin = OBJECT_MAPPER.readValue(Resource.read("/plugins/plugin-1.json"), Plugin.class);
		ResponseEntity<String> response = postPluginRegistration(plugin);

		assertEquals(HttpStatus.OK, response.getStatusCode());
		List<Plugin> plugins = pluginRepository.findAll();
		assertEquals(3, plugins.size());
	}

	ResponseEntity<String> postPluginRegistration(Plugin plugin) throws JsonProcessingException {
		PluginRegistration pluginRegistration = PluginRegistration.builder()
				.pluginCoordinates(plugin.getPluginCoordinates())
				.displayName(plugin.getDisplayName())
				.description(plugin.getDescription())
				.actionKitVersion(plugin.getActionKitVersion())
				.dependencies(plugin.getDependencies())
				.actions(plugin.getActions())
				.build();
		HttpHeaders headers = new HttpHeaders();
		headers.add("Content-Type", MediaType.APPLICATION_JSON);
		HttpEntity<String> request = new HttpEntity<>(OBJECT_MAPPER.writeValueAsString(pluginRegistration), headers);
		return restTemplate.postForEntity("/plugins", request, String.class);
	}

	@Test
	void registerPluginReplacesExistingPlugin() throws IOException {
		pluginRepository.deleteAll();
		pluginRepository.save(OBJECT_MAPPER.readValue(Resource.read("/plugins/plugin-2.json"), Plugin.class));
		pluginRepository.save(OBJECT_MAPPER.readValue(Resource.read("/plugins/plugin-3.json"), Plugin.class));
		Plugin existingPlugin = OBJECT_MAPPER.readValue(Resource.read("/plugins/plugin-1.json"), Plugin.class);
		existingPlugin.getPluginCoordinates().setVersion("0.0.9");
		existingPlugin.setDescription("changed");
		pluginRepository.save(existingPlugin);

		Plugin plugin = OBJECT_MAPPER.readValue(Resource.read("/plugins/plugin-1.json"), Plugin.class);
		ResponseEntity<String> response = postPluginRegistration(plugin);

		assertEquals(HttpStatus.OK, response.getStatusCode());
		List<Plugin> plugins = pluginRepository.findAll();
		assertEquals(3, plugins.size());
		assertThat(pluginRepository.findById(existingPlugin.getPluginCoordinates())).isEmpty();
		assertThat(pluginRepository.findById(plugin.getPluginCoordinates())).isPresent();
	}

	@Test
	void registerPluginReturnsErrorsOnMissingDependencies() throws IOException {
		pluginRepository.deleteAll();

		Plugin plugin = OBJECT_MAPPER.readValue(Resource.read("/plugins/plugin-1.json"), Plugin.class);
		ResponseEntity<String> response = postPluginRegistration(plugin);

		assertEquals(HttpStatus.BAD_REQUEST, response.getStatusCode());
		if (response.getBody() == null) {
			fail("Missing response body");
			return;
		}
		assertTrue(response.getBody().contains("Plugin dependency not registered: org.deltafi:plugin-2:1.0.0."));
		assertTrue(response.getBody().contains("Plugin dependency not registered: org.deltafi:plugin-3:1.0.0."));
		List<Plugin> plugins = pluginRepository.findAll();
		assertTrue(plugins.isEmpty());
	}

	@Test
	void uninstallPluginSuccess() throws IOException {
		pluginRepository.deleteAll();
		pluginRepository.save(OBJECT_MAPPER.readValue(Resource.read("/plugins/plugin-2.json"), Plugin.class));
		pluginRepository.save(OBJECT_MAPPER.readValue(Resource.read("/plugins/plugin-3.json"), Plugin.class));

		Plugin plugin = OBJECT_MAPPER.readValue(Resource.read("/plugins/plugin-2.json"), Plugin.class);
		UninstallPluginGraphQLQuery uninstallPluginGraphQLQuery =
				UninstallPluginGraphQLQuery.newRequest()
						.pluginCoordinates(plugin.getPluginCoordinates()).build();

		GraphQLQueryRequest graphQLQueryRequest = new GraphQLQueryRequest(uninstallPluginGraphQLQuery, UNINSTALL_PLUGIN_PROJECTION_ROOT);


		Result mockResult = Result.successResult();
		Mockito.when(deployerService.uninstallPlugin(plugin.getPluginCoordinates())).thenReturn(mockResult);
		Result result = dgsQueryExecutor.executeAndExtractJsonPathAsObject(graphQLQueryRequest.serialize(),
				"data." + uninstallPluginGraphQLQuery.getOperationName(), Result.class);

		Mockito.verify(deployerService).uninstallPlugin(plugin.getPluginCoordinates());
		assertThat(result).isEqualTo(mockResult);
	}

	@Test
	void findPluginsWithDependency() throws IOException {
		pluginRepository.deleteAll();
		pluginRepository.save(OBJECT_MAPPER.readValue(Resource.read("/plugins/plugin-1.json"), Plugin.class));
		pluginRepository.save(OBJECT_MAPPER.readValue(Resource.read("/plugins/plugin-2.json"), Plugin.class));
		pluginRepository.save(OBJECT_MAPPER.readValue(Resource.read("/plugins/plugin-3.json"), Plugin.class));
		pluginRepository.save(OBJECT_MAPPER.readValue(Resource.read("/plugins/plugin-4.json"), Plugin.class));

		List<Plugin> matched = pluginRepository.findPluginsWithDependency(
				new PluginCoordinates("org.deltafi", "plugin-3", "1.0.0"));
		assertEquals(2, matched.size());
		if (matched.get(0).getDisplayName().equals("Test Plugin 1")) {
			assertEquals("Test Plugin 4", matched.get(1).getDisplayName());
		} else {
			assertEquals("Test Plugin 1", matched.get(1).getDisplayName());
			assertEquals("Test Plugin 4", matched.get(0).getDisplayName());
		}

		matched = pluginRepository.findPluginsWithDependency(
				new PluginCoordinates("org.deltafi", "plugin-2", "1.0.0"));
		assertEquals(1, matched.size());
		assertEquals("Test Plugin 1", matched.get(0).getDisplayName());

		matched = pluginRepository.findPluginsWithDependency(
				new PluginCoordinates("org.deltafi", "plugin-2", "2.0.0"));
		assertEquals(0, matched.size());
	}

	@Test
	void testExpirationIndexUpdate() {
		final Duration newTtlValue = Duration.ofSeconds(123456);

		List<IndexInfo> oldIndexList = deltaFileRepo.getIndexes();
		deltaFileRepo.setExpirationIndex(newTtlValue);
		List<IndexInfo> newIndexList = deltaFileRepo.getIndexes();

		assertEquals(oldIndexList.size(), newIndexList.size());
		assertEquals(newTtlValue.getSeconds(), deltaFileRepo.getTtlExpiration().getSeconds());
	}

	@Test
	void testFindReadyForAutoResume() {
		Action ingress = Action.builder().name("ingress").modified(MONGO_NOW).state(ActionState.COMPLETE).build();
		Action hit = Action.builder().name("hit").modified(MONGO_NOW).state(ActionState.ERROR).build();
		hit.setNextAutoResume(MONGO_NOW.minusSeconds(1000));
		Action miss = Action.builder().name("miss").modified(MONGO_NOW).state(ActionState.ERROR).build();
		Action notSet = Action.builder().name("notSet").modified(MONGO_NOW).state(ActionState.ERROR).build();
		Action other = Action.builder().name("other").modified(MONGO_NOW).state(ActionState.COMPLETE).build();

		DeltaFile shouldResume = buildDeltaFile("did", TRANSFORM_FLOW_NAME, DeltaFileStage.ERROR, MONGO_NOW, MONGO_NOW);
		shouldResume.getFlows().get(0).setActions(Arrays.asList(ingress, other, hit));
		deltaFileRepo.save(shouldResume);

		DeltaFile shouldNotResume = buildDeltaFile("did2", TRANSFORM_FLOW_NAME, DeltaFileStage.ERROR, MONGO_NOW, MONGO_NOW);
		shouldNotResume.getFlows().get(0).setActions(Arrays.asList(ingress, miss));
		deltaFileRepo.save(shouldNotResume);

		DeltaFile notResumable = buildDeltaFile("did3", TRANSFORM_FLOW_NAME, DeltaFileStage.ERROR, MONGO_NOW, MONGO_NOW);
		notResumable.getFlows().get(0).setActions(Arrays.asList(ingress, notSet));
		deltaFileRepo.save(notResumable);

		DeltaFile cancelled = buildDeltaFile("did4", TRANSFORM_FLOW_NAME, DeltaFileStage.CANCELLED, MONGO_NOW, MONGO_NOW);
		cancelled.getFlows().get(0).setActions(Arrays.asList(ingress, other, hit));
		deltaFileRepo.save(cancelled);

		DeltaFile contentDeleted = buildDeltaFile("did5", TRANSFORM_FLOW_NAME, DeltaFileStage.ERROR, MONGO_NOW, MONGO_NOW);
		contentDeleted.getFlows().get(0).setActions(Arrays.asList(ingress, other, hit));
		contentDeleted.setContentDeleted(MONGO_NOW);
		deltaFileRepo.save(contentDeleted);

		DeltaFile shouldAlsoResume = buildDeltaFile("did6", TRANSFORM_FLOW_NAME, DeltaFileStage.ERROR, MONGO_NOW, MONGO_NOW);
		shouldAlsoResume.getFlows().get(0).setActions(Arrays.asList(ingress, other, hit));
		deltaFileRepo.save(shouldAlsoResume);

		List<DeltaFile> hits = deltaFileRepo.findReadyForAutoResume(MONGO_NOW);
		assertEquals(3, hits.size());
		assertEquals(shouldResume.getDid(), hits.get(0).getDid());
		assertEquals(contentDeleted.getDid(), hits.get(1).getDid());
		assertEquals(shouldAlsoResume.getDid(), hits.get(2).getDid());

		assertEquals(2, deltaFilesService.autoResume(MONGO_NOW));

		Mockito.verify(metricService).increment
				(new Metric(DeltaFiConstants.FILES_AUTO_RESUMED, 2)
						.addTag(DATA_SOURCE, TRANSFORM_FLOW_NAME));
		Mockito.verifyNoMoreInteractions(metricService);
	}

	@Test
	void testUpdateForRequeue() {
		Action shouldRequeue = Action.builder().name("hit").modified(MONGO_NOW.minusSeconds(1000)).state(QUEUED).build();
		Action excludedRequeue = Action.builder().name("excluded").modified(MONGO_NOW.minusSeconds(1000)).state(QUEUED).build();
		Action shouldStay = Action.builder().name("miss").modified(MONGO_NOW.plusSeconds(1000)).state(QUEUED).build();

		DeltaFile oneHit = buildDeltaFile("did", "flow1", DeltaFileStage.IN_FLIGHT, MONGO_NOW, MONGO_NOW.minusSeconds(1000));
		oneHit.getFlows().get(0).setState(DeltaFileFlowState.IN_FLIGHT);
		oneHit.getFlows().get(0).setActions(List.of(shouldRequeue));
		DeltaFileFlow flow2 = oneHit.addFlow("flow3", FlowType.EGRESS, oneHit.getFlows().get(0), MONGO_NOW.minusSeconds(1000));
		flow2.setActions(List.of(shouldStay));
		deltaFileRepo.save(oneHit);

		DeltaFile twoHits = buildDeltaFile("did2", "flow1", DeltaFileStage.IN_FLIGHT, MONGO_NOW, MONGO_NOW.minusSeconds(1000));
		twoHits.getFlows().get(0).setState(DeltaFileFlowState.IN_FLIGHT);
		twoHits.setRequeueCount(5);
		twoHits.getFlows().get(0).setActions(List.of(shouldRequeue));
		flow2 = twoHits.addFlow("flow2", FlowType.TRANSFORM, oneHit.getFlows().get(0), MONGO_NOW.minusSeconds(1000));
		flow2.setActions(List.of(shouldStay));
		DeltaFileFlow flow3 = twoHits.addFlow("flow3", FlowType.EGRESS, oneHit.getFlows().get(0), MONGO_NOW.minusSeconds(1000));
		flow3.setActions(List.of(shouldRequeue));
		deltaFileRepo.save(twoHits);

		DeltaFile miss = buildDeltaFile("did3", "flow1", DeltaFileStage.IN_FLIGHT, MONGO_NOW, MONGO_NOW.plusSeconds(1000));
		miss.getFlows().get(0).setState(DeltaFileFlowState.IN_FLIGHT);
		miss.getFlows().get(0).setActions(List.of(shouldStay));
		flow2 = oneHit.addFlow("flow2", FlowType.TRANSFORM, oneHit.getFlows().get(0), MONGO_NOW.minusSeconds(1000));
		flow2.setActions(List.of(excludedRequeue));
		flow3 = oneHit.addFlow("flow3", FlowType.EGRESS, oneHit.getFlows().get(0), MONGO_NOW.minusSeconds(1000));
		flow3.setActions(List.of(shouldStay));
		deltaFileRepo.save(miss);

		DeltaFile excludedByDid = buildDeltaFile("did4", "flow1", DeltaFileStage.IN_FLIGHT, MONGO_NOW, MONGO_NOW.minusSeconds(1000));
		excludedByDid.getFlows().get(0).setState(DeltaFileFlowState.IN_FLIGHT);
		excludedByDid.getFlows().get(0).setActions(List.of(shouldRequeue));
		deltaFileRepo.save(excludedByDid);

		DeltaFile wrongStage = buildDeltaFile("did5", "flow1", DeltaFileStage.CANCELLED, MONGO_NOW, MONGO_NOW.minusSeconds(1000));
		wrongStage.getFlows().get(0).setState(DeltaFileFlowState.IN_FLIGHT);
		wrongStage.getFlows().get(0).setActions(List.of(shouldRequeue));
		deltaFileRepo.save(wrongStage);

		List<DeltaFile> hits = deltaFileRepo.updateForRequeue(MONGO_NOW, Duration.ofSeconds(30), Set.of("excluded", "anotherAction"), Set.of("did4", "did500"));

		assertEquals(2, hits.size());
		assertEquals(oneHit.getDid(), hits.get(0).getDid());
		assertEquals(twoHits.getDid(), hits.get(1).getDid());
		assertEquals(1, hits.get(0).getRequeueCount());
		assertEquals(6, hits.get(1).getRequeueCount());

		DeltaFile fromDatabase = deltaFilesService.getDeltaFile(hits.get(0).getDid());
		assertEquals(1, fromDatabase.getRequeueCount());

		DeltaFile oneHitAfter = loadDeltaFile("did");
		DeltaFile twoHitsAfter = loadDeltaFile("did2");
		DeltaFile missAfter = loadDeltaFile("did3");

		assertEquals(miss, missAfter);
		assertNotEquals(oneHit.getFlows().get(0).getActions().get(0).getModified(), oneHitAfter.getFlows().get(0).getActions().get(0).getModified());
		assertEquals(oneHit.getFlows().get(1).getActions().get(0).getModified(), oneHitAfter.getFlows().get(1).getActions().get(0).getModified());
		assertNotEquals(twoHits.getFlows().get(0).getActions().get(0).getModified(), twoHitsAfter.getFlows().get(0).getActions().get(0).getModified());
		assertEquals(twoHits.getFlows().get(1).getActions().get(0).getModified(), twoHitsAfter.getFlows().get(1).getActions().get(0).getModified());
		assertNotEquals(twoHits.getFlows().get(2).getActions().get(0).getModified(), twoHitsAfter.getFlows().get(2).getActions().get(0).getModified());
	}

	@Test
	void batchedBulkDeleteByDidIn() {
		List<DeltaFile> deltaFiles = Stream.of("a", "b", "c").map(Util::buildDeltaFile).toList();
		deltaFileRepo.saveAll(deltaFiles);

		assertEquals(3, deltaFileRepo.count());

		deltaFileRepo.batchedBulkDeleteByDidIn(Arrays.asList("a", "c"));

		assertEquals(1, deltaFileRepo.count());
		assertEquals("b", deltaFileRepo.findAll().get(0).getDid());
		Mockito.verifyNoMoreInteractions(metricService);
	}

	@Test
	void testFindForDeleteCreatedBefore() {
		DeltaFile deltaFile1 = buildDeltaFile("1", null, DeltaFileStage.COMPLETE, OffsetDateTime.now().minusSeconds(1), OffsetDateTime.now());
		deltaFileRepo.save(deltaFile1);
		DeltaFile deltaFile2 = buildDeltaFile("2", null, DeltaFileStage.ERROR, OffsetDateTime.now(), OffsetDateTime.now());
		deltaFile2.acknowledgeErrors(OffsetDateTime.now(), "reason");
		deltaFileRepo.save(deltaFile2);
		DeltaFile deltaFile3 = buildDeltaFile("3", null, DeltaFileStage.IN_FLIGHT, OffsetDateTime.now().plusSeconds(2), OffsetDateTime.now().plusSeconds(2));
		deltaFileRepo.save(deltaFile3);
		DeltaFile deltaFile4 = buildDeltaFile("4", null, DeltaFileStage.ERROR, OffsetDateTime.now(), OffsetDateTime.now());
		deltaFile2.acknowledgeErrors(OffsetDateTime.now(), "reason");
		deltaFile4.setContentDeleted(OffsetDateTime.now());
		deltaFileRepo.save(deltaFile4);

		List<DeltaFile> deltaFiles = deltaFileRepo.findForTimedDelete(OffsetDateTime.now().plusSeconds(1), null, 0, null, false, 10);
		assertEquals(List.of(deltaFile1.getDid(), deltaFile2.getDid()), deltaFiles.stream().map(DeltaFile::getDid).toList());
		Mockito.verifyNoMoreInteractions(metricService);
	}

	@Test
	void testFindForDeleteCreatedBeforeBatchLimit() {
		DeltaFile deltaFile1 = buildDeltaFile("1", null, DeltaFileStage.COMPLETE, OffsetDateTime.now(), OffsetDateTime.now());
		deltaFileRepo.save(deltaFile1);
		DeltaFile deltaFile2 = buildDeltaFile("2", null, DeltaFileStage.ERROR, OffsetDateTime.now(), OffsetDateTime.now());
		deltaFileRepo.save(deltaFile2);
		DeltaFile deltaFile3 = buildDeltaFile("3", null, DeltaFileStage.IN_FLIGHT, OffsetDateTime.now().plusSeconds(2), OffsetDateTime.now().plusSeconds(2));
		deltaFileRepo.save(deltaFile3);
		DeltaFile deltaFile4 = buildDeltaFile("4", null, DeltaFileStage.ERROR, OffsetDateTime.now(), OffsetDateTime.now());
		deltaFile4.setContentDeleted(OffsetDateTime.now());
		deltaFileRepo.save(deltaFile4);

		List<DeltaFile> deltaFiles = deltaFileRepo.findForTimedDelete(OffsetDateTime.now().plusSeconds(1), null, 0, null, false, 1);
		assertEquals(List.of(deltaFile1.getDid()), deltaFiles.stream().map(DeltaFile::getDid).toList());
		Mockito.verifyNoMoreInteractions(metricService);
	}

	@Test
	void testFindForDeleteCreatedBeforeWithMetadata() {
		DeltaFile deltaFile1 = buildDeltaFile("1", null, DeltaFileStage.COMPLETE, OffsetDateTime.now(), OffsetDateTime.now());
		deltaFile1.setContentDeleted(OffsetDateTime.now());
		deltaFileRepo.save(deltaFile1);

		List<DeltaFile> deltaFiles = deltaFileRepo.findForTimedDelete(OffsetDateTime.now().plusSeconds(1), null, 0, null, true, 10);
		assertEquals(List.of(deltaFile1.getDid()), deltaFiles.stream().map(DeltaFile::getDid).toList());
		Mockito.verifyNoMoreInteractions(metricService);
	}

	@Test
	void testFindForDeleteCompletedBefore() {
		DeltaFile deltaFile1 = buildDeltaFile("1", null, DeltaFileStage.COMPLETE, OffsetDateTime.now().minusSeconds(1), OffsetDateTime.now());
		deltaFileRepo.save(deltaFile1);
		DeltaFile deltaFile2 = buildDeltaFile("2", null, DeltaFileStage.COMPLETE, OffsetDateTime.now(), OffsetDateTime.now().plusSeconds(2));
		deltaFileRepo.save(deltaFile2);
		DeltaFile deltaFile3 = buildDeltaFile("3", null, DeltaFileStage.ERROR, OffsetDateTime.now(), OffsetDateTime.now());
		deltaFile3.getFlows().get(0).addAction("errorAction", ActionType.TRANSFORM, ActionState.ERROR, OffsetDateTime.now());
		deltaFile3.updateFlags();
		deltaFileRepo.save(deltaFile3);
		DeltaFile deltaFile4 = buildDeltaFile("4", null, DeltaFileStage.ERROR, OffsetDateTime.now(), OffsetDateTime.now());
		deltaFile4.getFlows().get(0).addAction("errorAction", ActionType.TRANSFORM, ActionState.ERROR, OffsetDateTime.now());
		deltaFile4.acknowledgeErrors(OffsetDateTime.now(), null);
		deltaFile4.updateFlags();
		deltaFileRepo.save(deltaFile4);
		DeltaFile deltaFile5 = buildDeltaFile("5", null, DeltaFileStage.COMPLETE, OffsetDateTime.now(), OffsetDateTime.now());
		deltaFile5.getFlows().get(0).setPendingAnnotations(Set.of("a"));
		deltaFile5.updateFlags();
		deltaFileRepo.save(deltaFile5);

		List<DeltaFile> deltaFiles = deltaFileRepo.findForTimedDelete(null, OffsetDateTime.now().plusSeconds(1), 0, null, false, 10);
		assertEquals(List.of(deltaFile1.getDid(), deltaFile4.getDid()), deltaFiles.stream().map(DeltaFile::getDid).toList());
		Mockito.verifyNoMoreInteractions(metricService);
	}

	@Test
	void testFindForDeleteWithFlow() {
		DeltaFile deltaFile1 = buildDeltaFile("1", "a", DeltaFileStage.COMPLETE, OffsetDateTime.now(), OffsetDateTime.now());
		deltaFileRepo.save(deltaFile1);
		DeltaFile deltaFile2 = buildDeltaFile("2", "b", DeltaFileStage.ERROR, OffsetDateTime.now(), OffsetDateTime.now());
		deltaFileRepo.save(deltaFile2);

		List<DeltaFile> deltaFiles = deltaFileRepo.findForTimedDelete(OffsetDateTime.now().plusSeconds(1), null, 0, "a", false, 10);
		assertEquals(List.of(deltaFile1.getDid()), deltaFiles.stream().map(DeltaFile::getDid).toList());
		Mockito.verifyNoMoreInteractions(metricService);
	}

	@Test
	void testFindForDelete_alreadyMarkedDeleted() {
		OffsetDateTime oneSecondAgo = OffsetDateTime.now().minusSeconds(1);

		DeltaFile deltaFile1 = buildDeltaFile("1", null, DeltaFileStage.COMPLETE, oneSecondAgo, oneSecondAgo);
		deltaFile1.setContentDeleted(oneSecondAgo);
		deltaFileRepo.save(deltaFile1);

		List<DeltaFile> deltaFiles = deltaFileRepo.findForTimedDelete(OffsetDateTime.now(), null, 0, null, false, 10);
		assertTrue(deltaFiles.isEmpty());
		Mockito.verifyNoMoreInteractions(metricService);
	}

	@Test
	void testFindForDeleteDiskSpace() {
		DeltaFile deltaFile1 = buildDeltaFile("1", null, DeltaFileStage.COMPLETE, OffsetDateTime.now(), OffsetDateTime.now().minusSeconds(5));
		deltaFile1.setTotalBytes(100L);
		deltaFileRepo.save(deltaFile1);
		DeltaFile deltaFile2 = buildDeltaFile("2", null, DeltaFileStage.COMPLETE, OffsetDateTime.now().plusSeconds(2), OffsetDateTime.now());
		deltaFile2.setTotalBytes(300L);
		deltaFileRepo.save(deltaFile2);
		DeltaFile deltaFile3 = buildDeltaFile("3", null, DeltaFileStage.COMPLETE, OffsetDateTime.now(), OffsetDateTime.now().plusSeconds(5));
		deltaFile3.setTotalBytes(500L);
		deltaFileRepo.save(deltaFile3);

		List<DeltaFile> deltaFiles = deltaFileRepo.findForDiskSpaceDelete(250L, null, 100);
		assertEquals(List.of(deltaFile1.getDid(), deltaFile2.getDid()), deltaFiles.stream().map(DeltaFile::getDid).toList());
		Mockito.verifyNoMoreInteractions(metricService);
	}

	@Test
	void testFindForDeleteDiskSpaceAll() {
		DeltaFile deltaFile1 = buildDeltaFile("1", null, DeltaFileStage.COMPLETE, OffsetDateTime.now(), OffsetDateTime.now());
		deltaFile1.setTotalBytes(100L);
		deltaFile1.updateFlags();
		deltaFileRepo.save(deltaFile1);
		DeltaFile deltaFile2 = buildDeltaFile("2", null, DeltaFileStage.COMPLETE, OffsetDateTime.now().plusSeconds(1), OffsetDateTime.now().plusSeconds(2));
		deltaFile2.setTotalBytes(300L);
		deltaFile2.updateFlags();
		deltaFileRepo.save(deltaFile2);
		DeltaFile deltaFile3 = buildDeltaFile("3", null, DeltaFileStage.COMPLETE, OffsetDateTime.now().plusSeconds(2), OffsetDateTime.now());
		deltaFile3.setTotalBytes(500L);
		deltaFile3.updateFlags();
		deltaFileRepo.save(deltaFile3);
		DeltaFile deltaFile4 = buildDeltaFile("4", null, DeltaFileStage.COMPLETE, OffsetDateTime.now().plusSeconds(3), OffsetDateTime.now());
		deltaFile4.setTotalBytes(500L);
		deltaFile4.setContentDeleted(OffsetDateTime.now());
		deltaFile4.updateFlags();
		deltaFileRepo.save(deltaFile4);
		DeltaFile deltaFile5 = buildDeltaFile("5", null, DeltaFileStage.COMPLETE, OffsetDateTime.now().plusSeconds(4), OffsetDateTime.now());
		deltaFile5.setTotalBytes(0L);
		deltaFile5.updateFlags();
		deltaFileRepo.save(deltaFile5);
		DeltaFile deltaFile6 = buildDeltaFile("6", null, DeltaFileStage.IN_FLIGHT, OffsetDateTime.now().plusSeconds(5), OffsetDateTime.now());
		deltaFile6.setTotalBytes(50L);
		deltaFile6.updateFlags();
		deltaFileRepo.save(deltaFile6);
		DeltaFile deltaFile7 = buildDeltaFile("7", null, DeltaFileStage.COMPLETE, OffsetDateTime.now().plusSeconds(6), OffsetDateTime.now());
		deltaFile7.setTotalBytes(1000L);

		// TODO - fix this
		deltaFile7.getFlows().get(0).setPendingAnnotations(Set.of("a"));
		deltaFile7.updateFlags();
		deltaFileRepo.save(deltaFile7);

		List<DeltaFile> deltaFiles = deltaFileRepo.findForDiskSpaceDelete(2500L, null, 100);
		assertEquals(Stream.of(deltaFile1.getDid(), deltaFile2.getDid(), deltaFile3.getDid()).sorted().toList(), deltaFiles.stream().map(DeltaFile::getDid).sorted().toList());
		Mockito.verifyNoMoreInteractions(metricService);
	}

	@Test
	void testFindForDeleteDiskSpaceBatchSizeLimited() {
		DeltaFile deltaFile1 = buildDeltaFile("1", null, DeltaFileStage.COMPLETE, OffsetDateTime.now(), OffsetDateTime.now());
		deltaFile1.setTotalBytes(100L);
		deltaFileRepo.save(deltaFile1);
		DeltaFile deltaFile2 = buildDeltaFile("2", null, DeltaFileStage.COMPLETE, OffsetDateTime.now().plusSeconds(2), OffsetDateTime.now().plusSeconds(1));
		deltaFile2.setTotalBytes(300L);
		deltaFileRepo.save(deltaFile2);
		DeltaFile deltaFile3 = buildDeltaFile("3", null, DeltaFileStage.COMPLETE, OffsetDateTime.now(), OffsetDateTime.now().plusSeconds(2));
		deltaFile3.setTotalBytes(500L);
		deltaFileRepo.save(deltaFile3);

		List<DeltaFile> deltaFiles = deltaFileRepo.findForDiskSpaceDelete(2500L, null, 2);
		assertEquals(List.of(deltaFile1.getDid(), deltaFile2.getDid()), deltaFiles.stream().map(DeltaFile::getDid).toList());
		Mockito.verifyNoMoreInteractions(metricService);
	}

	@Test
	void testFindForDeleteDiskSpaceBatchSizeFlow() {
		DeltaFile deltaFile1 = buildDeltaFile("1", "a", DeltaFileStage.COMPLETE, OffsetDateTime.now(), OffsetDateTime.now());
		deltaFile1.setTotalBytes(100L);
		deltaFileRepo.save(deltaFile1);
		DeltaFile deltaFile2 = buildDeltaFile("2", "a", DeltaFileStage.COMPLETE, OffsetDateTime.now().plusSeconds(1), OffsetDateTime.now().plusSeconds(2));
		deltaFile2.setTotalBytes(300L);
		deltaFileRepo.save(deltaFile2);
		DeltaFile deltaFile3 = buildDeltaFile("3", "b", DeltaFileStage.COMPLETE, OffsetDateTime.now().plusSeconds(2), OffsetDateTime.now());
		deltaFile3.setTotalBytes(500L);
		deltaFileRepo.save(deltaFile3);

		List<DeltaFile> deltaFiles = deltaFileRepo.findForDiskSpaceDelete(2500L, "a", 100);
		assertEquals(List.of(deltaFile1.getDid(), deltaFile2.getDid()), deltaFiles.stream().map(DeltaFile::getDid).toList());
		Mockito.verifyNoMoreInteractions(metricService);
	}

	@Test
	void testDeltaFiles_all() {
		DeltaFile deltaFile1 = buildDeltaFile("1", null, DeltaFileStage.COMPLETE, MONGO_NOW.minusSeconds(2), MONGO_NOW.minusSeconds(2));
		deltaFileRepo.save(deltaFile1);
		DeltaFile deltaFile2 = buildDeltaFile("2", null, DeltaFileStage.COMPLETE, MONGO_NOW.plusSeconds(2), MONGO_NOW.plusSeconds(2));
		deltaFileRepo.save(deltaFile2);

		DeltaFiles deltaFiles = deltaFileRepo.deltaFiles(null, 50, new DeltaFilesFilter(), null, null);
		assertEquals(deltaFiles.getDeltaFiles(), List.of(deltaFile2, deltaFile1));
		Mockito.verifyNoMoreInteractions(metricService);
	}

	@Test
	void testDeltaFiles_limit() {
		DeltaFile deltaFile1 = buildDeltaFile("1", null, DeltaFileStage.COMPLETE, MONGO_NOW.minusSeconds(2), MONGO_NOW.minusSeconds(2));
		deltaFileRepo.save(deltaFile1);
		DeltaFile deltaFile2 = buildDeltaFile("2", null, DeltaFileStage.COMPLETE, MONGO_NOW.plusSeconds(2), MONGO_NOW.plusSeconds(2));
		deltaFileRepo.save(deltaFile2);

		DeltaFiles deltaFiles = deltaFileRepo.deltaFiles(null, 1, new DeltaFilesFilter(), null, null);
		assertEquals(1, deltaFiles.getCount());
		assertEquals(2, deltaFiles.getTotalCount());

		deltaFiles = deltaFileRepo.deltaFiles(null, 2, new DeltaFilesFilter(), null, null);
		assertEquals(2, deltaFiles.getCount());
		assertEquals(2, deltaFiles.getTotalCount());

		deltaFiles = deltaFileRepo.deltaFiles(null, 100, new DeltaFilesFilter(), null, null);
		assertEquals(2, deltaFiles.getCount());
		assertEquals(2, deltaFiles.getTotalCount());

		deltaFiles = deltaFileRepo.deltaFiles(1, 100, new DeltaFilesFilter(), null, null);
		assertEquals(1, deltaFiles.getCount());
		assertEquals(2, deltaFiles.getTotalCount());
	}

	@Test
	void testDeltaFiles_offset() {
		DeltaFile deltaFile1 = buildDeltaFile("1", null, DeltaFileStage.COMPLETE, MONGO_NOW.minusSeconds(2), MONGO_NOW.plusSeconds(2));
		deltaFileRepo.save(deltaFile1);
		DeltaFile deltaFile2 = buildDeltaFile("2", null, DeltaFileStage.COMPLETE, MONGO_NOW.plusSeconds(2), MONGO_NOW.minusSeconds(2));
		deltaFileRepo.save(deltaFile2);

		DeltaFiles deltaFiles = deltaFileRepo.deltaFiles(0, 50, new DeltaFilesFilter(), null, null);
		assertEquals(0, deltaFiles.getOffset());
		assertEquals(List.of(deltaFile1, deltaFile2), deltaFiles.getDeltaFiles());

		deltaFiles = deltaFileRepo.deltaFiles(1, 50, new DeltaFilesFilter(), null, null);
		assertEquals(1, deltaFiles.getOffset());
		assertEquals(List.of(deltaFile2), deltaFiles.getDeltaFiles());

		deltaFiles = deltaFileRepo.deltaFiles(2, 50, new DeltaFilesFilter(), null, null);
		assertEquals(2, deltaFiles.getOffset());
		assertEquals(Collections.emptyList(), deltaFiles.getDeltaFiles());
	}

	@Test
	void testDeltaFiles_sort() {
		DeltaFile deltaFile1 = buildDeltaFile("1", null, DeltaFileStage.COMPLETE, MONGO_NOW.minusSeconds(2), MONGO_NOW.plusSeconds(2));
		deltaFileRepo.save(deltaFile1);
		DeltaFile deltaFile2 = buildDeltaFile("2", null, DeltaFileStage.ERROR, MONGO_NOW.plusSeconds(2), MONGO_NOW.minusSeconds(2));
		deltaFileRepo.save(deltaFile2);

		DeltaFiles deltaFiles = deltaFileRepo.deltaFiles(null, 50, new DeltaFilesFilter(),
				DeltaFileOrder.newBuilder().direction(DeltaFileDirection.ASC).field("created").build(), null);
		assertEquals(List.of(deltaFile1, deltaFile2), deltaFiles.getDeltaFiles());

		deltaFiles = deltaFileRepo.deltaFiles(null, 50, new DeltaFilesFilter(),
				DeltaFileOrder.newBuilder().direction(DeltaFileDirection.DESC).field("created").build(), null);
		assertEquals(List.of(deltaFile2, deltaFile1), deltaFiles.getDeltaFiles());

		deltaFiles = deltaFileRepo.deltaFiles(null, 50, new DeltaFilesFilter(),
				DeltaFileOrder.newBuilder().direction(DeltaFileDirection.ASC).field("modified").build(), null);
		assertEquals(List.of(deltaFile2, deltaFile1), deltaFiles.getDeltaFiles());

		deltaFiles = deltaFileRepo.deltaFiles(null, 50, new DeltaFilesFilter(),
				DeltaFileOrder.newBuilder().direction(DeltaFileDirection.DESC).field("modified").build(), null);
		assertEquals(List.of(deltaFile1, deltaFile2), deltaFiles.getDeltaFiles());
	}

	@Test
	void testDeltaFiles_filter() {
		DeltaFile deltaFile1 = buildDeltaFile("1", null, DeltaFileStage.COMPLETE, MONGO_NOW.minusSeconds(2), MONGO_NOW.plusSeconds(2));
		deltaFile1.setIngressBytes(100L);
		deltaFile1.setTotalBytes(1000L);
		deltaFile1.addAnnotations(Map.of("a.1", "first", "common", "value"));
		deltaFile1.setContentDeleted(MONGO_NOW);
		deltaFile1.getFlows().get(0).getInput().setMetadata(Map.of("key1", "value1", "key2", "value2"));
		deltaFile1.setName("filename1");
		deltaFile1.setDataSource("flow1");
		DeltaFileFlow flow1 = deltaFile1.addFlow("MyEgressFlow", FlowType.EGRESS, deltaFile1.getFlows().get(0), MONGO_NOW);
		flow1.setActions(List.of(Action.builder().name("action1")
				.state(ActionState.COMPLETE)
				.content(List.of(new Content("formattedFilename1", "mediaType")))
				.metadata(Map.of("formattedKey1", "formattedValue1", "formattedKey2", "formattedValue2"))
				.errorAcknowledged(MONGO_NOW)
				.build()));
		flow1.setTestModeReason("TestModeReason");
		flow1.setTestMode(true);
		deltaFile1.incrementRequeueCount();
		deltaFileRepo.save(deltaFile1);

		DeltaFile deltaFile2 = buildDeltaFile("2", null, DeltaFileStage.ERROR, MONGO_NOW.plusSeconds(2), MONGO_NOW.minusSeconds(2));
		deltaFile2.setIngressBytes(200L);
		deltaFile2.setTotalBytes(2000L);
		deltaFile2.addAnnotations(Map.of("a.2", "first", "common", "value"));
		deltaFile2.setName("filename2");
		deltaFile2.setDataSource("flow2");
		DeltaFileFlow flow2 = deltaFile2.addFlow("MyEgressFlow", FlowType.EGRESS, deltaFile2.getFlows().get(0), MONGO_NOW);
		DeltaFileFlow flow2b = deltaFile2.addFlow("MyEgressFlow2", FlowType.EGRESS, deltaFile2.getFlows().get(0), MONGO_NOW);
		flow2.setActions(List.of(
				Action.builder().name("action1")
						.state(ActionState.ERROR)
						.errorCause("Cause")
						.build()));
		flow2b.setActions(List.of(Action.builder().name("action2")
						.state(ActionState.COMPLETE)
						.content(List.of(new Content("formattedFilename2", "mediaType")))
						.build()));
		deltaFile2.setEgressed(true);
		deltaFile2.setFiltered(true);
		deltaFileRepo.save(deltaFile2);

		DeltaFile deltaFile3 = buildDeltaFile("3", null, DeltaFileStage.COMPLETE, MONGO_NOW.plusSeconds(3), MONGO_NOW.minusSeconds(3));
		deltaFile3.setIngressBytes(300L);
		deltaFile3.setTotalBytes(3000L);
		deltaFile3.addAnnotations(Map.of("b.2", "first", "common", "value"));
		deltaFile3.setName("filename3");
		deltaFile3.setDataSource("flow3");
		DeltaFileFlow flow3 = deltaFile3.addFlow("MyTransformFlow", FlowType.TRANSFORM, deltaFile3.getFlows().get(0), MONGO_NOW);
		DeltaFileFlow flow3b = deltaFile3.addFlow("MyEgressFlow3", FlowType.EGRESS, deltaFile3.getFlows().get(0), MONGO_NOW);
		flow3.setActions(List.of(
				Action.builder()
						.name("action2")
						.state(ActionState.FILTERED)
						.filteredCause("Coffee")
						.filteredContext("and donuts")
						.build()));
		flow3b.setActions(List.of(Action.builder()
						.name("action2")
						.state(ActionState.COMPLETE)
						.content(List.of(new Content("formattedFilename3", "mediaType")))
						.build()));
		deltaFile3.setEgressed(true);
		deltaFile3.setFiltered(true);
		deltaFileRepo.save(deltaFile3);

		testFilter(DeltaFilesFilter.newBuilder().testMode(true).build(), deltaFile1);
		testFilter(DeltaFilesFilter.newBuilder().testMode(false).build(), deltaFile2, deltaFile3);
		testFilter(DeltaFilesFilter.newBuilder().createdAfter(MONGO_NOW).build(), deltaFile2, deltaFile3);
		testFilter(DeltaFilesFilter.newBuilder().createdBefore(MONGO_NOW).build(), deltaFile1);
		testFilter(DeltaFilesFilter.newBuilder().contentDeleted(true).build(), deltaFile1);
		testFilter(DeltaFilesFilter.newBuilder().contentDeleted(false).build(), deltaFile2, deltaFile3);
		testFilter(DeltaFilesFilter.newBuilder().modifiedAfter(MONGO_NOW).build(), deltaFile1);
		testFilter(DeltaFilesFilter.newBuilder().modifiedBefore(MONGO_NOW).build(), deltaFile2, deltaFile3);
		testFilter(DeltaFilesFilter.newBuilder().requeueCountMin(1).build(), deltaFile1);
		testFilter(DeltaFilesFilter.newBuilder().requeueCountMin(0).build(), deltaFile1, deltaFile2, deltaFile3);
		testFilter(DeltaFilesFilter.newBuilder().ingressBytesMin(50L).build(), deltaFile1, deltaFile2, deltaFile3);
		testFilter(DeltaFilesFilter.newBuilder().ingressBytesMin(150L).build(), deltaFile2, deltaFile3);
		testFilter(DeltaFilesFilter.newBuilder().ingressBytesMax(250L).build(), deltaFile1, deltaFile2);
		testFilter(DeltaFilesFilter.newBuilder().ingressBytesMax(150L).build(), deltaFile1);
		testFilter(DeltaFilesFilter.newBuilder().ingressBytesMax(100L).ingressBytesMin(100L).build(), deltaFile1);
		testFilter(DeltaFilesFilter.newBuilder().totalBytesMin(500L).build(), deltaFile1, deltaFile2, deltaFile3);
		testFilter(DeltaFilesFilter.newBuilder().totalBytesMin(1500L).build(), deltaFile2, deltaFile3);
		testFilter(DeltaFilesFilter.newBuilder().totalBytesMax(2500L).build(), deltaFile1, deltaFile2);
		testFilter(DeltaFilesFilter.newBuilder().totalBytesMax(1500L).build(), deltaFile1);
		testFilter(DeltaFilesFilter.newBuilder().totalBytesMax(1000L).totalBytesMin(1000L).build(), deltaFile1);
		testFilter(DeltaFilesFilter.newBuilder().stage(DeltaFileStage.COMPLETE).build(), deltaFile1, deltaFile3);
		testFilter(DeltaFilesFilter.newBuilder().actions(Collections.emptyList()).build(), deltaFile1, deltaFile2, deltaFile3);
		testFilter(DeltaFilesFilter.newBuilder().actions(List.of("action1")).build(), deltaFile1, deltaFile2);
		testFilter(DeltaFilesFilter.newBuilder().actions(List.of("action1", "action2")).build(), deltaFile2);
		testFilter(DeltaFilesFilter.newBuilder().errorCause("^Cause$").build(), deltaFile2);
		testFilter(DeltaFilesFilter.newBuilder().filtered(true).filteredCause("^Coffee$").build(), deltaFile3);
		testFilter(DeltaFilesFilter.newBuilder().filteredCause("off").build(), deltaFile3);
		testFilter(DeltaFilesFilter.newBuilder().filteredCause("nope").build());
		testFilter(DeltaFilesFilter.newBuilder().dids(Collections.emptyList()).build(), deltaFile1, deltaFile2, deltaFile3);
		testFilter(DeltaFilesFilter.newBuilder().dids(Collections.singletonList("1")).build(), deltaFile1);
		testFilter(DeltaFilesFilter.newBuilder().dids(List.of("1", "3")).build(), deltaFile1, deltaFile3);
		testFilter(DeltaFilesFilter.newBuilder().dids(List.of("1", "2")).build(), deltaFile1, deltaFile2);
		testFilter(DeltaFilesFilter.newBuilder().dids(List.of("5", "4")).build());
		// TODO: why don't these work?
//		testFilter(DeltaFilesFilter.newBuilder().errorAcknowledged(true).build(), deltaFile1);
//		testFilter(DeltaFilesFilter.newBuilder().errorAcknowledged(false).build(), deltaFile2, deltaFile3);
		testFilter(DeltaFilesFilter.newBuilder().egressed(false).build(), deltaFile1);
		testFilter(DeltaFilesFilter.newBuilder().egressed(true).build(), deltaFile2, deltaFile3);
		testFilter(DeltaFilesFilter.newBuilder().filtered(false).build(), deltaFile1);
		testFilter(DeltaFilesFilter.newBuilder().filtered(true).build(), deltaFile2, deltaFile3);
		testFilter(DeltaFilesFilter.newBuilder().annotations(List.of(new KeyValue("common", "value"))).build(), deltaFile1, deltaFile2, deltaFile3);
		testFilter(DeltaFilesFilter.newBuilder().annotations(List.of(new KeyValue("a.1", "first"))).build(), deltaFile1);
		testFilter(DeltaFilesFilter.newBuilder().annotations(List.of(new KeyValue("a.1", "first"), new KeyValue("common", "value"))).build(), deltaFile1);
		testFilter(DeltaFilesFilter.newBuilder().annotations(List.of(new KeyValue("a.1", "first"), new KeyValue("common", "value"), new KeyValue("extra", "missing"))).build());
		testFilter(DeltaFilesFilter.newBuilder().annotations(List.of(new KeyValue("a.1", "first"), new KeyValue("common", "miss"))).build());
		testFilter(DeltaFilesFilter.newBuilder().egressFlows(List.of("MyEgressFlowz")).build());
		testFilter(DeltaFilesFilter.newBuilder().egressFlows(List.of("MyEgressFlow")).build(), deltaFile1, deltaFile2);
		testFilter(DeltaFilesFilter.newBuilder().egressFlows(List.of("MyEgressFlow2")).build(), deltaFile2);
		testFilter(DeltaFilesFilter.newBuilder().egressFlows(List.of("MyEgressFlow", "MyEgressFlow2")).build(), deltaFile1, deltaFile2);
		testFilter(DeltaFilesFilter.newBuilder().egressFlows(List.of("MyEgressFlow", "MyEgressFlow3")).build(), deltaFile1, deltaFile2, deltaFile3);
	}

	@Test
	void testQueryByFilterMessage() {
		// Not filtered
		DeltaFile deltaFile1 = buildDeltaFile("1", null, DeltaFileStage.COMPLETE, MONGO_NOW, MONGO_NOW);
		deltaFile1.getFlows().get(0).setActions(List.of(Action.builder().name("action1").build()));
		deltaFileRepo.save(deltaFile1);
		// Not filtered, with errorCause
		DeltaFile deltaFile2 = buildDeltaFile("2", null, DeltaFileStage.ERROR, MONGO_NOW.plusSeconds(1), MONGO_NOW.plusSeconds(1));
		deltaFile2.getFlows().get(0).setActions(List.of(Action.builder().name("action1").state(ActionState.ERROR).errorCause("Error reason 1").build()));
		deltaFileRepo.save(deltaFile2);
		// Filtered, reason 1
		DeltaFile deltaFile3 = buildDeltaFile("3", null, DeltaFileStage.COMPLETE, MONGO_NOW.plusSeconds(2), MONGO_NOW.plusSeconds(2));
		deltaFile3.getFlows().get(0).setActions(List.of(Action.builder().name("action1").state(ActionState.FILTERED).errorCause("Filtered reason 1").build()));
		deltaFile3.setFiltered(true);
		deltaFileRepo.save(deltaFile3);
		// Filtered, reason 2
		DeltaFile deltaFile4 = buildDeltaFile("4", null, DeltaFileStage.COMPLETE, MONGO_NOW.plusSeconds(3), MONGO_NOW.plusSeconds(3));
		deltaFile4.getFlows().get(0).setActions(List.of(Action.builder().name("action1").state(ActionState.ERROR).filteredCause("Filtered reason 2").build()));
		deltaFile4.setFiltered(true);
		deltaFileRepo.save(deltaFile4);
		DeltaFile deltaFile5 = buildDeltaFile("5", null, DeltaFileStage.COMPLETE, MONGO_NOW.plusSeconds(3), MONGO_NOW.plusSeconds(3));
		deltaFile5.getFlows().get(0).setActions(List.of(Action.builder().name("action1").state(ActionState.FILTERED).filteredCause("Filtered reason 2").build()));
		deltaFile5.setFiltered(true);
		deltaFileRepo.save(deltaFile5);

		testFilter(DeltaFilesFilter.newBuilder().errorCause("reason").build(), deltaFile2);
		testFilter(DeltaFilesFilter.newBuilder().filteredCause("reason").build(), deltaFile5);
	}

	@Test
	void testQueryByCanReplay() {
		DeltaFile noContent = buildDeltaFile("1", null, DeltaFileStage.COMPLETE, MONGO_NOW, MONGO_NOW);
		noContent.setContentDeleted(MONGO_NOW);
		noContent.setEgressed(true);
		DeltaFile hasReplayDate = buildDeltaFile("2", null, DeltaFileStage.COMPLETE, MONGO_NOW, MONGO_NOW);
		hasReplayDate.setReplayed(MONGO_NOW);
		DeltaFile replayable = buildDeltaFile("3", null, DeltaFileStage.COMPLETE, MONGO_NOW, MONGO_NOW);

		deltaFileRepo.saveAll(List.of(noContent, hasReplayDate, replayable));

		testFilter(DeltaFilesFilter.newBuilder().replayable(true).build(), replayable);
		testFilter(DeltaFilesFilter.newBuilder().replayable(false).build(), hasReplayDate, noContent);

		// make sure the content or replay criteria is properly nested within the outer and criteria
		testFilter(DeltaFilesFilter.newBuilder().replayable(false).egressed(true).build(), noContent);
	}

	@Test
	void testQueryByIsReplayed() {
		DeltaFile hasReplayDate = buildDeltaFile("2", null, DeltaFileStage.COMPLETE, MONGO_NOW, MONGO_NOW);
		hasReplayDate.setReplayed(MONGO_NOW);
		DeltaFile noReplayDate = buildDeltaFile("3", null, DeltaFileStage.COMPLETE, MONGO_NOW, MONGO_NOW);

		deltaFileRepo.saveAll(List.of(hasReplayDate, noReplayDate));

		testFilter(DeltaFilesFilter.newBuilder().replayed(true).build(), hasReplayDate);
		testFilter(DeltaFilesFilter.newBuilder().replayed(false).build(), noReplayDate);
	}

	@Test
	void testFilterByTerminalStage() {
		DeltaFile ingress = buildDeltaFile("1", null, DeltaFileStage.IN_FLIGHT, MONGO_NOW.plusSeconds(2), MONGO_NOW.minusSeconds(2));
		DeltaFile enrich = buildDeltaFile("2", null, DeltaFileStage.IN_FLIGHT, MONGO_NOW.plusSeconds(2), MONGO_NOW.minusSeconds(2));
		DeltaFile egress = buildDeltaFile("3", null, DeltaFileStage.IN_FLIGHT, MONGO_NOW.plusSeconds(2), MONGO_NOW.minusSeconds(2));
		DeltaFile complete = buildDeltaFile("4", null, DeltaFileStage.COMPLETE, MONGO_NOW.plusSeconds(2), MONGO_NOW.minusSeconds(2));
		DeltaFile error = buildDeltaFile("5", null, DeltaFileStage.ERROR, MONGO_NOW.plusSeconds(2), MONGO_NOW.minusSeconds(2));
		error.acknowledgeErrors(MONGO_NOW, "acked");
		DeltaFile cancelled = buildDeltaFile("6", null, DeltaFileStage.CANCELLED, MONGO_NOW.plusSeconds(2), MONGO_NOW.minusSeconds(2));
		deltaFileRepo.saveAll(List.of(ingress, enrich, egress, complete, error, cancelled));
		testFilter(DeltaFilesFilter.newBuilder().terminalStage(true).build(), cancelled, error, complete);
		testFilter(DeltaFilesFilter.newBuilder().terminalStage(false).build(), egress, enrich, ingress);
		testFilter(DeltaFilesFilter.newBuilder().stage(DeltaFileStage.CANCELLED).terminalStage(false).build());
		testFilter(DeltaFilesFilter.newBuilder().stage(DeltaFileStage.IN_FLIGHT).terminalStage(true).build());
	}

	@Test
	void testFilterByPendingAnnotations() {
		DeltaFile pending = buildDeltaFile("1", "a", DeltaFileStage.COMPLETE, MONGO_NOW.plusSeconds(2), MONGO_NOW.minusSeconds(2));
		pending.getFlows().get(0).setPendingAnnotations(Set.of("a"));
		DeltaFile notPending = buildDeltaFile("2", "a", DeltaFileStage.COMPLETE, MONGO_NOW.plusSeconds(2), MONGO_NOW.minusSeconds(2));

		deltaFileRepo.saveAll(List.of(pending, notPending));
		testFilter(DeltaFilesFilter.newBuilder().pendingAnnotations(true).build(), pending);
		testFilter(DeltaFilesFilter.newBuilder().pendingAnnotations(false).build(), notPending);
	}

	@Test
	void testFilterByName() {
		DeltaFile deltaFile = new DeltaFile();
		deltaFile.setName("filename");
		deltaFile.setSchemaVersion(CURRENT_SCHEMA_VERSION);

		DeltaFile deltaFile1 = new DeltaFile();
		deltaFile1.setName("file");
		deltaFile1.setSchemaVersion(CURRENT_SCHEMA_VERSION);

		deltaFileRepo.saveAll(List.of(deltaFile1, deltaFile));

		testFilter(nameFilter("iLe", true, true));
		testFilter(nameFilter("iLe", true, false), deltaFile, deltaFile1);
		testFilter(nameFilter("ile", true, true), deltaFile, deltaFile1);
		testFilter(nameFilter("ilen", true, true), deltaFile);
		testFilter(nameFilter("^FILE", true, false), deltaFile, deltaFile1);
		testFilter(nameFilter("FILE", false, true));
		testFilter(nameFilter("FILE", false, false), deltaFile1);
		testFilter(nameFilter("file", false, true), deltaFile1);
	}

	private DeltaFilesFilter nameFilter(String filename, boolean regex, boolean caseSensitive) {
		NameFilter nameFilter = NameFilter.newBuilder().name(filename).regex(regex).caseSensitive(caseSensitive).build();
		return DeltaFilesFilter.newBuilder().nameFilter(nameFilter).build();
	}

	private void testFilter(DeltaFilesFilter filter, DeltaFile... expected) {
		DeltaFiles deltaFiles = deltaFileRepo.deltaFiles(null, 50, filter, null, null);
		assertEquals(new ArrayList<>(Arrays.asList(expected)), deltaFiles.getDeltaFiles());
	}

	@Test
	void testAnnotationKeys() {
		assertThat(deltaFilesService.annotationKeys()).isEmpty();

		DeltaFile nullKeys = new DeltaFile();
		nullKeys.setDid("nullKeys");
		nullKeys.setAnnotationKeys(null);
		deltaFileRepo.save(nullKeys);

		assertThat(deltaFilesService.annotationKeys()).isEmpty();

		DeltaFile emptyKeys = new DeltaFile();
		emptyKeys.setDid("emptyKeys");
		emptyKeys.setAnnotationKeys(Set.of());
		deltaFileRepo.save(emptyKeys);

		assertThat(deltaFilesService.annotationKeys()).isEmpty();

		DeltaFile withKeys = new DeltaFile();
		withKeys.setDid("withKeys");
		withKeys.setAnnotationKeys(Set.of("a", "b"));

		DeltaFile otherDomain = new DeltaFile();
		otherDomain.setDid("otherDomain");
		otherDomain.setAnnotationKeys(Set.of("b", "c", "d"));
		deltaFileRepo.saveAll(List.of(withKeys, otherDomain));

		assertThat(deltaFilesService.annotationKeys()).hasSize(4).contains("a", "b", "c", "d");
	}

	@Test
	void deleteTransformFlowPlanByPlugin() {
		clearForFlowTests();
		PluginCoordinates pluginToDelete = PluginCoordinates.builder().groupId("group").artifactId("deltafi-actions").version("1.0.0").build();

		TransformFlowPlan transformFlowPlanA = new TransformFlowPlan("a", null, null);
		transformFlowPlanA.setSourcePlugin(pluginToDelete);
		TransformFlowPlan transformFlowPlanB = new TransformFlowPlan("b", null, null);
		transformFlowPlanB.setSourcePlugin(pluginToDelete);
		TransformFlowPlan transformFlowPlanC = new TransformFlowPlan("c", null, null);
		transformFlowPlanC.setSourcePlugin(PluginCoordinates.builder().groupId("group2").artifactId("deltafi-actions").version("1.0.0").build());
		transformFlowPlanRepo.saveAll(List.of(transformFlowPlanA, transformFlowPlanB, transformFlowPlanC));
		assertThat(transformFlowPlanRepo.deleteBySourcePlugin(pluginToDelete)).isEqualTo(2);
		assertThat(transformFlowPlanRepo.count()).isEqualTo(1);
	}

	@Test
	void deleteTransformFlowByPlugin() {
		clearForFlowTests();
		PluginCoordinates pluginToDelete = PluginCoordinates.builder().groupId("group").artifactId("deltafi-actions").version("1.0.0").build();

		TransformFlow transformFlowA = new TransformFlow();
		transformFlowA.setName("a");
		transformFlowA.setSourcePlugin(pluginToDelete);

		TransformFlow transformFlowB = new TransformFlow();
		transformFlowB.setName("b");
		transformFlowB.setSourcePlugin(pluginToDelete);

		TransformFlow transformFlowC = new TransformFlow();
		transformFlowC.setName("c");
		transformFlowC.setSourcePlugin(PluginCoordinates.builder().groupId("group2").artifactId("deltafi-actions").version("1.0.0").build());
		transformFlowRepo.saveAll(List.of(transformFlowA, transformFlowB, transformFlowC));
		assertThat(transformFlowRepo.deleteBySourcePlugin(pluginToDelete)).isEqualTo(2);
		assertThat(transformFlowRepo.count()).isEqualTo(1);
	}

	@Test
	void deleteEgressFlowPlanByPlugin() {
		clearForFlowTests();
		PluginCoordinates pluginToDelete = PluginCoordinates.builder().groupId("group").artifactId("deltafi-actions").version("1.0.0").build();

		EgressFlowPlan egressFlowPlanA = new EgressFlowPlan("a", null, null, null);
		egressFlowPlanA.setSourcePlugin(pluginToDelete);
		EgressFlowPlan egressFlowPlanB = new EgressFlowPlan("b", null, null, null);
		egressFlowPlanB.setSourcePlugin(pluginToDelete);
		EgressFlowPlan egressFlowPlanC = new EgressFlowPlan("c", null, null, null);
		egressFlowPlanC.setSourcePlugin(PluginCoordinates.builder().groupId("group2").artifactId("deltafi-actions").version("1.0.0").build());
		egressFlowPlanRepo.saveAll(List.of(egressFlowPlanA, egressFlowPlanB, egressFlowPlanC));
		assertThat(egressFlowPlanRepo.deleteBySourcePlugin(pluginToDelete)).isEqualTo(2);
		assertThat(egressFlowPlanRepo.count()).isEqualTo(1);
	}

	@Test
	void deleteEgressFlowByPlugin() {
		clearForFlowTests();
		PluginCoordinates pluginToDelete = PluginCoordinates.builder().groupId("group").artifactId("deltafi-actions").version("1.0.0").build();

		EgressFlow egressFlowA = new EgressFlow();
		egressFlowA.setName("a");
		egressFlowA.setSourcePlugin(pluginToDelete);

		EgressFlow egressFlowB = new EgressFlow();
		egressFlowB.setName("b");
		egressFlowB.setSourcePlugin(pluginToDelete);

		EgressFlow egressFlowC = new EgressFlow();
		egressFlowC.setName("c");
		egressFlowC.setSourcePlugin(PluginCoordinates.builder().groupId("group2").artifactId("deltafi-actions").version("1.0.0").build());
		egressFlowRepo.saveAll(List.of(egressFlowA, egressFlowB, egressFlowC));
		assertThat(egressFlowRepo.deleteBySourcePlugin(pluginToDelete)).isEqualTo(2);
		assertThat(egressFlowRepo.count()).isEqualTo(1);
	}

	@Test
	void testFindFlowsByGroupAndArtifact() {
		clearForFlowTests();
		PluginCoordinates newCoordinates = PluginCoordinates.builder().groupId("group").artifactId("deltafi-actions").version("2.0.0").build();

		TransformFlow transformFlowA = buildTransformFlow("a", newCoordinates);
		TransformFlow transformFlowB = buildTransformFlow("b", newCoordinates);
		TransformFlow transformFlowC = buildTransformFlow("c", "group", "deltafi-actions", "1.0.0");
		TransformFlow diffGroup = buildTransformFlow("d", "group2", "deltafi-actions", "1.0.0");
		TransformFlow diffArtifactId = buildTransformFlow("e", "group", "deltafi-actions2", "1.0.0");
		transformFlowRepo.saveAll(List.of(transformFlowA, transformFlowB, transformFlowC, diffGroup, diffArtifactId));
		refreshFlowCaches();

		List<TransformFlow> found = transformFlowRepo.findByGroupIdAndArtifactId("group", "deltafi-actions");
		assertThat(found).hasSize(3).contains(transformFlowA, transformFlowB, transformFlowC);
	}

	@Test
	void testFindFlowsPlanByGroupAndArtifact() {
		clearForFlowTests();
		PluginCoordinates newCoordinates = PluginCoordinates.builder().groupId("group").artifactId("deltafi-actions").version("2.0.0").build();

		TransformFlowPlan transformFlowPlanA = buildTransformFlowPlan("a", newCoordinates);
		TransformFlowPlan transformFlowPlanB = buildTransformFlowPlan("b", newCoordinates);
		TransformFlowPlan transformFlowPlanC = buildTransformFlowPlan("c", "group", "deltafi-actions", "1.0.0");
		TransformFlowPlan diffGroup = buildTransformFlowPlan("d", "group2", "deltafi-actions", "1.0.0");
		TransformFlowPlan diffArtifactId = buildTransformFlowPlan("e", "group", "deltafi-actions-2", "1.0.0");

		transformFlowPlanRepo.saveAll(List.of(transformFlowPlanA, transformFlowPlanB, transformFlowPlanC, diffGroup, diffArtifactId));
		refreshFlowCaches();

		List<TransformFlowPlan> found = transformFlowPlanRepo.findByGroupIdAndArtifactId("group", "deltafi-actions");
		assertThat(found).hasSize(3).contains(transformFlowPlanA, transformFlowPlanB, transformFlowPlanC);
	}

	@Test
	void testDeltaFilesEndpoint() {
		DeltaFile deltaFile1 = buildDeltaFile("1", "flow1", DeltaFileStage.COMPLETE, MONGO_NOW.minusSeconds(2), MONGO_NOW.minusSeconds(2));
		deltaFileRepo.save(deltaFile1);
		DeltaFile deltaFile2 = buildDeltaFile("2", "flow2", DeltaFileStage.COMPLETE, MONGO_NOW.plusSeconds(2), MONGO_NOW.plusSeconds(2));
		deltaFileRepo.save(deltaFile2);

		GraphQLQueryRequest graphQLQueryRequest = new GraphQLQueryRequest(
				DeltaFilesGraphQLQuery.newRequest()
						.filter(new DeltaFilesFilter())
						.limit(50)
						.offset(null)
						.orderBy(null)
						.build(),
				new DeltaFilesProjectionRoot().count().totalCount().offset().deltaFiles().did()
						.flows().publishTopics().name().type().parent().state().getParent().created().modified()
						.actions().name().id().type().parent().state().parent().created().modified().attempt());

		DeltaFiles deltaFiles = dgsQueryExecutor.executeAndExtractJsonPathAsObject(
				graphQLQueryRequest.serialize(),
				"data." + DgsConstants.QUERY.DeltaFiles,
				new TypeRef<>() {}
		);

		assertEquals(2, deltaFiles.getCount());
		assertEquals(2, deltaFiles.getTotalCount());
		assertEquals(0, deltaFiles.getOffset());
		assertEquals(deltaFile2.getDid(), deltaFiles.getDeltaFiles().get(0).getDid());
		assertEquals(deltaFile2.getFlows().get(0), deltaFiles.getDeltaFiles().get(0).getFlows().get(0));
		assertEquals(deltaFile1.getDid(), deltaFiles.getDeltaFiles().get(1).getDid());
		assertEquals(deltaFile1.getFlows().get(0).getName(), deltaFiles.getDeltaFiles().get(1).getFlows().get(0).getName());
	}

	@Test
	void testFindVariablesIgnoringVersion() {
		PluginCoordinates oldVersion = PluginCoordinates.builder().groupId("org").artifactId("deltafi").version("1").build();
		PluginCoordinates newVersion = PluginCoordinates.builder().groupId("org").artifactId("deltafi").version("2").build();
		PluginVariables variables = new PluginVariables();
		variables.setSourcePlugin(oldVersion);

		pluginVariableRepo.save(variables);

		assertThat(pluginVariableRepo.findById(newVersion)).isEmpty();
		assertThat(pluginVariableRepo.findIgnoringVersion(newVersion.getGroupId(), newVersion.getArtifactId())).hasSize(1).contains(variables);
	}

	@Test
	void testResetAllUnmaskedVariableValues() {
		PluginVariables variables = new PluginVariables();
		PluginCoordinates coords = PluginCoordinates.builder().groupId("org").artifactId("reset-test").version("1").build();
		variables.setSourcePlugin(coords);

		Variable notSet = Util.buildVariable("notSet", null, "default");
		Variable notSetAndMasked = Util.buildVariable("notSetAndMasked", null, "default");
		notSetAndMasked.setMasked(true);
		Variable setValue = Util.buildVariable("setValue", "value", "default");
		Variable setValueAndMasked = Util.buildVariable("setValueAndMasked", "value", "default");
		setValueAndMasked.setMasked(true);

		variables.setVariables(List.of(notSet, notSetAndMasked, setValue, setValueAndMasked));

		pluginVariableRepo.save(variables);

		pluginVariableRepo.resetAllUnmaskedVariableValues();

		Map<String, Variable> updatedVars = pluginVariableRepo.findById(coords).orElseThrow()
				.getVariables().stream().collect(Collectors.toMap(Variable::getName, Function.identity()));

		assertThat(updatedVars.get("notSet")).isEqualTo(notSet);
		assertThat(updatedVars.get("notSetAndMasked")).isEqualTo(notSetAndMasked);
		assertThat(updatedVars.get("setValueAndMasked")).isEqualTo(setValueAndMasked);

		Variable updatedSetValue = updatedVars.get("setValue");
		assertThat(updatedSetValue).isNotEqualTo(setValue);
		assertThat(updatedSetValue.getValue()).isNull();
	}

	@Test
	void testConcurrentPluginVariableRegistration() {
		IntStream.range(0, 100).forEach(this::testConcurrentPluginVariableRegistration);
	}

	void testConcurrentPluginVariableRegistration(int ignoreI) {
		PluginCoordinates oldVersion = PluginCoordinates.builder().groupId("org").artifactId("deltafi").version("1").build();
		PluginCoordinates newVersion = PluginCoordinates.builder().groupId("org").artifactId("deltafi").version("2").build();

		// Save the original set of variables with values set
		PluginVariables originalPluginVariables = new PluginVariables();
		List<Variable> variableList = Stream.of("var1", "var2", "var3", "var4").map(Util::buildOriginalVariable).toList();
		originalPluginVariables.setVariables(variableList);
		originalPluginVariables.setSourcePlugin(oldVersion);
		pluginVariableRepo.save(originalPluginVariables);

		// new set of variables that need to get the set value added in
		List<Variable> newVariables = Stream.of("var2", "var3", "var4", "var5").map(Util::buildNewVariable).toList();

		final int numMockPlugins = 15;
		Executor mockRegistryExecutor = Executors.newFixedThreadPool(3);
		List<CompletableFuture<Void>> futures = IntStream.range(0, numMockPlugins)
				.mapToObj(i -> submitNewVariables(mockRegistryExecutor, newVersion, newVariables))
				.toList();

		CompletableFuture.allOf(futures.toArray(new CompletableFuture[numMockPlugins])).join();

		PluginVariables afterRegistrations = pluginVariableRepo.findById(newVersion).orElse(null);
		assertThat(afterRegistrations).isNotNull();
		List<Variable> varsAfter = afterRegistrations.getVariables();
		assertThat(varsAfter).hasSize(4);

		for (Variable variable : varsAfter) {
			assertThat(variable.getDefaultValue()).isEqualTo("new default value");
			assertThat(variable.getDescription()).isEqualTo("describe new default value");

			if (variable.getName().equals("var1")) {
				Assertions.fail("Var 1 should no longer exist");
			} else if (variable.getName().equals("var5"))
				assertThat(variable.getValue()).isNull();
			else {
				assertThat(variable.getValue()).isEqualTo("set value");
			}
		}

	}

	private CompletableFuture<Void> submitNewVariables(Executor executor, PluginCoordinates pluginCoordinates, List<Variable> variables) {
		return CompletableFuture.runAsync(() -> pluginVariableService.saveVariables(pluginCoordinates, variables), executor);
	}

	@Test
	void testGetErrorSummaryByFlowDatafetcher() {
		OffsetDateTime now = OffsetDateTime.now();
		OffsetDateTime plusOne = OffsetDateTime.now().plusMinutes(1);
		OffsetDateTime plusTwo = OffsetDateTime.now().plusMinutes(2);
		loadDeltaFilesWithActionErrors(now, plusOne);

		GraphQLQueryRequest graphQLQueryRequest = new GraphQLQueryRequest(
				new ErrorSummaryByFlowGraphQLQuery.Builder()
						.limit(5)
						.filter(ErrorSummaryFilter.builder().modifiedBefore(plusTwo).build())
						.orderBy(DeltaFileOrder.newBuilder().field("flow").direction(DeltaFileDirection.DESC).build())
						.build(),
				ERRORS_BY_FLOW_PROJECTION_ROOT
		);

		SummaryByFlow actual = dgsQueryExecutor.executeAndExtractJsonPathAsObject(
				graphQLQueryRequest.serialize(),
				"data." + DgsConstants.QUERY.ErrorSummaryByFlow,
				SummaryByFlow.class
		);

		assertEquals(3, actual.count());
		assertEquals(0, actual.offset());
		assertEquals(3, actual.totalCount());
		assertEquals(3, actual.countPerFlow().size());
	}

	@Test
	void testGetErrorSummaryByFlow() {
		OffsetDateTime now = OffsetDateTime.now();
		OffsetDateTime plusTwo = OffsetDateTime.now().plusMinutes(2);
		OffsetDateTime minusTwo = OffsetDateTime.now().minusDays(2);

		DeltaFile deltaFile1 = buildDeltaFile("1", "flow1", DeltaFileStage.ERROR, now, plusTwo);
		deltaFileRepo.save(deltaFile1);

		DeltaFile deltaFile2 = buildDeltaFile("2", "flow1", DeltaFileStage.COMPLETE, now, now);
		deltaFileRepo.save(deltaFile2);

		DeltaFile deltaFile3 = buildDeltaFile("3", "flow2", DeltaFileStage.ERROR, now, minusTwo);
		deltaFileRepo.save(deltaFile3);

		DeltaFile deltaFile4 = buildDeltaFile("4", "flow1", DeltaFileStage.ERROR, now, now);
		deltaFileRepo.save(deltaFile4);

		DeltaFile deltaFile5 = buildDeltaFile("5", "flow3", DeltaFileStage.ERROR, now, now);
		deltaFileRepo.save(deltaFile5);

		SummaryByFlow firstPage = deltaFilesService.getErrorSummaryByFlow(
				0, 2, null, null);

		assertEquals(2, firstPage.count());
		assertEquals(0, firstPage.offset());
		assertEquals(3, firstPage.totalCount());
		assertEquals(2, firstPage.countPerFlow().size());

		assertEquals("flow1", firstPage.countPerFlow().get(0).getFlow());
		assertEquals("flow2", firstPage.countPerFlow().get(1).getFlow());

		assertEquals(2, firstPage.countPerFlow().get(0).getCount());
		assertEquals(1, firstPage.countPerFlow().get(1).getCount());

		assertTrue(firstPage.countPerFlow().get(0).getDids().containsAll(List.of("1", "4")));
		assertTrue(firstPage.countPerFlow().get(1).getDids().contains("3"));

		SummaryByFlow secondPage = deltaFilesService.getErrorSummaryByFlow(
				2, 2, null, null);

		assertEquals(1, secondPage.count());
		assertEquals(2, secondPage.offset());
		assertEquals(3, secondPage.totalCount());
		assertEquals(1, secondPage.countPerFlow().size());

		assertEquals("flow3", secondPage.countPerFlow().get(0).getFlow());
		assertEquals(1, secondPage.countPerFlow().get(0).getCount());
		assertTrue(secondPage.countPerFlow().get(0).getDids().contains("5"));

		DeltaFile deltaFile6 = buildDeltaFile("6", "flow3", DeltaFileStage.ERROR, now, minusTwo);
		deltaFileRepo.save(deltaFile6);

		DeltaFile deltaFile7 = buildDeltaFile("7", "flow3", DeltaFileStage.ERROR, now, minusTwo);
		deltaFileRepo.save(deltaFile7);

		SummaryByFlow filterByTime = deltaFilesService.getErrorSummaryByFlow(
				0, 99, ErrorSummaryFilter.builder()
						.modifiedBefore(now)
						.build(),
				DeltaFileOrder.newBuilder()
						.field("Count")
						.direction(DeltaFileDirection.DESC)
						.build());

		assertEquals(2, filterByTime.count());
		assertEquals(0, filterByTime.offset());
		assertEquals(2, filterByTime.totalCount());
		assertEquals(2, filterByTime.countPerFlow().size());

		assertEquals(2, filterByTime.countPerFlow().get(0).getCount());
		assertEquals(1, filterByTime.countPerFlow().get(1).getCount());

		assertEquals("flow3", filterByTime.countPerFlow().get(0).getFlow());
		assertEquals("flow2", filterByTime.countPerFlow().get(1).getFlow());

		SummaryByFlow filterByFlow = deltaFilesService.getErrorSummaryByFlow(
				0, 99, ErrorSummaryFilter.builder()
						.flow("flow3")
						.modifiedBefore(now)
						.build(),
				DeltaFileOrder.newBuilder()
						.field("Flow")
						.direction(DeltaFileDirection.ASC)
						.build());

		assertEquals(1, filterByFlow.count());
		assertEquals(0, filterByFlow.offset());
		assertEquals(1, filterByFlow.totalCount());
		assertEquals(1, filterByFlow.countPerFlow().size());
		assertEquals(2, filterByFlow.countPerFlow().get(0).getCount());
		assertEquals("flow3", filterByFlow.countPerFlow().get(0).getFlow());

		SummaryByFlow noneFound = deltaFilesService.getErrorSummaryByFlow(
				0, 99, ErrorSummaryFilter.builder()
						.flow("flowNotFound")
						.modifiedBefore(now)
						.build(), null);

		assertEquals(0, noneFound.count());
		assertEquals(0, noneFound.offset());
		assertEquals(0, noneFound.totalCount());
		assertEquals(0, noneFound.countPerFlow().size());
	}

	@Test
	void testErrorCountsByFlow() {
		OffsetDateTime now = OffsetDateTime.now();

		DeltaFile deltaFile1 = buildDeltaFile("1", "flow1", DeltaFileStage.ERROR, now, null);
		deltaFileRepo.save(deltaFile1);

		DeltaFile deltaFile2 = buildDeltaFile("2", "flow1", DeltaFileStage.COMPLETE, now, now);
		deltaFileRepo.save(deltaFile2);

		DeltaFile deltaFile3 = buildDeltaFile("3", "flow2", DeltaFileStage.ERROR, now, null);
		deltaFileRepo.save(deltaFile3);

		DeltaFile deltaFile4 = buildDeltaFile("4", "flow1", DeltaFileStage.ERROR, now, now);
		deltaFileRepo.save(deltaFile4);

		DeltaFile deltaFile5 = buildDeltaFile("5", "flow3", DeltaFileStage.ERROR, now, null);
		deltaFileRepo.save(deltaFile5);

		Set<String> flowSet = new HashSet<>(Arrays.asList("flow1", "flow2", "flow3"));
		Map<String, Integer> errorCountsByFlow = deltaFileRepo.errorCountsByFlow(flowSet);

		assertEquals(3, errorCountsByFlow.size());
		assertEquals(2, errorCountsByFlow.get("flow1").intValue());
		assertEquals(1, errorCountsByFlow.get("flow2").intValue());
		assertEquals(1, errorCountsByFlow.get("flow3").intValue());

		// Test with a non-existing flow in the set
		flowSet.add("flowNotFound");
		errorCountsByFlow = deltaFileRepo.errorCountsByFlow(flowSet);

		assertEquals(3, errorCountsByFlow.size());
		assertNull(errorCountsByFlow.get("flowNotFound"));

		// Test with an empty set
		flowSet.clear();
		errorCountsByFlow = deltaFileRepo.errorCountsByFlow(flowSet);

		assertEquals(0, errorCountsByFlow.size());
	}

	@Test
	void testGetErrorSummaryByFlowFilterAcknowledged() {
		OffsetDateTime now = OffsetDateTime.now();
		OffsetDateTime plusTwo = OffsetDateTime.now().plusMinutes(2);
		loadDeltaFilesWithActionErrors(now, plusTwo);

		ErrorSummaryFilter filterAck = ErrorSummaryFilter.builder()
				.errorAcknowledged(true)
				.flow("f3")
				.build();

		SummaryByFlow resultsAck = deltaFilesService.getErrorSummaryByFlow(
				0, 99, filterAck, null);

		assertEquals(1, resultsAck.count());
		assertEquals(1, resultsAck.countPerFlow().size());
		assertEquals(1, resultsAck.countPerFlow().get(0).getCount());
		assertEquals("f3", resultsAck.countPerFlow().get(0).getFlow());
		assertTrue(resultsAck.countPerFlow().get(0).getDids().contains("6"));

		ErrorSummaryFilter filterNoAck = ErrorSummaryFilter.builder()
				.errorAcknowledged(false)
				.flow("f3")
				.build();

		SummaryByFlow resultsNoAck = deltaFilesService.getErrorSummaryByFlow(
				0, 99, filterNoAck, null);

		assertEquals(1, resultsNoAck.count());
		assertEquals(1, resultsNoAck.countPerFlow().size());
		assertEquals(2, resultsNoAck.countPerFlow().get(0).getCount());
		assertEquals("f3", resultsNoAck.countPerFlow().get(0).getFlow());
		assertTrue(resultsNoAck.countPerFlow().get(0).getDids().containsAll(List.of("7", "8")));

		ErrorSummaryFilter filterFlowOnly = ErrorSummaryFilter.builder()
				.flow("f3")
				.build();

		SummaryByFlow resultsForFlow = deltaFilesService.getErrorSummaryByFlow(
				0, 99, filterFlowOnly, null);

		assertEquals(1, resultsForFlow.count());
		assertEquals(1, resultsForFlow.countPerFlow().size());
		assertEquals(3, resultsForFlow.countPerFlow().get(0).getCount());
		assertEquals("f3", resultsForFlow.countPerFlow().get(0).getFlow());
		assertTrue(resultsForFlow.countPerFlow().get(0).getDids().containsAll(List.of("6", "7", "8")));
	}

	@Test
	void testGetErrorSummaryByMessageDatafetcher() {
		OffsetDateTime now = OffsetDateTime.now();
		OffsetDateTime plusOne = OffsetDateTime.now().plusMinutes(1);
		OffsetDateTime plusTwo = OffsetDateTime.now().plusMinutes(2);
		loadDeltaFilesWithActionErrors(now, plusOne);

		GraphQLQueryRequest graphQLQueryRequest = new GraphQLQueryRequest(
				new ErrorSummaryByMessageGraphQLQuery.Builder()
						.limit(5)
						.filter(ErrorSummaryFilter.builder().modifiedBefore(plusTwo).build())
						.orderBy(DeltaFileOrder.newBuilder().field("flow").direction(DeltaFileDirection.DESC).build())
						.build(),
				ERRORS_BY_MESSAGE_PROJECTION_ROOT
		);

		SummaryByFlowAndMessage actual = dgsQueryExecutor.executeAndExtractJsonPathAsObject(
				graphQLQueryRequest.serialize(),
				"data." + DgsConstants.QUERY.ErrorSummaryByMessage,
				SummaryByFlowAndMessage.class
		);

		assertEquals(5, actual.count());
		assertEquals(0, actual.offset());
		assertEquals(7, actual.totalCount());
		assertEquals(5, actual.countPerMessage().size());
	}

	@Test
	void testGetFilteredSummaryByFlowDatafetcher() {
		OffsetDateTime plusTwo = OffsetDateTime.now().plusMinutes(2);
		loadFilteredDeltaFiles(plusTwo);

		GraphQLQueryRequest graphQLQueryRequest = new GraphQLQueryRequest(
				new FilteredSummaryByFlowGraphQLQuery.Builder()
						.limit(5)
						.filter(FilteredSummaryFilter.builder().modifiedBefore(plusTwo).build())
						.orderBy(DeltaFileOrder.newBuilder().field("flow").direction(DeltaFileDirection.DESC).build())
						.build(),
				FILTERED_BY_FlOW_PROJECTION_ROOT
		);

		SummaryByFlow actual = dgsQueryExecutor.executeAndExtractJsonPathAsObject(
				graphQLQueryRequest.serialize(),
				"data." + DgsConstants.QUERY.FilteredSummaryByFlow,
				SummaryByFlow.class
		);

		assertEquals(1, actual.count());
		assertEquals(0, actual.offset());
		assertEquals(1, actual.totalCount());
		assertEquals(1, actual.countPerFlow().size());
		List<String> expectedDids = List.of("did");
		CountPerFlow message0 = actual.countPerFlow().get(0);
		assertThat(message0.getFlow()).isEqualTo(REST_DATA_SOURCE_NAME);
		assertThat(message0.getDids()).isEqualTo(expectedDids);
	}

	@Test
	void testGetFilteredSummaryByMessageDatafetcher() {
		OffsetDateTime plusTwo = OffsetDateTime.now().plusMinutes(2);
		loadFilteredDeltaFiles(plusTwo);

		GraphQLQueryRequest graphQLQueryRequest = new GraphQLQueryRequest(
				new FilteredSummaryByMessageGraphQLQuery.Builder()
						.limit(5)
						.filter(FilteredSummaryFilter.builder().modifiedBefore(plusTwo).build())
						.orderBy(DeltaFileOrder.newBuilder().field("flow").direction(DeltaFileDirection.DESC).build())
						.build(),
				FILTERED_BY_MESSAGE_PROJECTION_ROOT
		);

		SummaryByFlowAndMessage actual = dgsQueryExecutor.executeAndExtractJsonPathAsObject(
				graphQLQueryRequest.serialize(),
				"data." + DgsConstants.QUERY.FilteredSummaryByMessage,
				SummaryByFlowAndMessage.class
		);

		assertEquals(2, actual.count());
		assertEquals(0, actual.offset());
		assertEquals(2, actual.totalCount());
		assertEquals(2, actual.countPerMessage().size());
		List<String> expectedDids = List.of("did");
		CountPerMessage message0 = actual.countPerMessage().get(0);
		CountPerMessage message1 = actual.countPerMessage().get(1);
		assertThat(message0.getDids()).isEqualTo(expectedDids);
		assertThat(message0.getMessage()).isEqualTo("filtered two");
		assertThat(message1.getDids()).isEqualTo(expectedDids);
		assertThat(message1.getMessage()).isEqualTo("filtered one");
	}

	private void loadFilteredDeltaFiles(OffsetDateTime plusTwo) {
		deltaFileRepo.deleteAll();

		DeltaFile deltaFile = postTransformDeltaFile("did");
		deltaFile.setFiltered(true);
		deltaFile.getFlows().get(0).getActions().add(filteredAction("filtered one"));
		deltaFile.getFlows().get(0).getActions().add(filteredAction("filtered two"));

		DeltaFile tooNew = postTransformDeltaFile("did2");
		tooNew.setFiltered(true);
		tooNew.setDataSource("other");
		tooNew.setModified(plusTwo);
		tooNew.getFlows().get(0).getActions().add(filteredAction("another message"));

		DeltaFile notMarkedFiltered = postTransformDeltaFile("did3");
		notMarkedFiltered.setFiltered(null);
		notMarkedFiltered.setDataSource("other");
		notMarkedFiltered.setModified(plusTwo);
		notMarkedFiltered.getFlows().get(0).getActions().add(filteredAction("another message"));

		deltaFileRepo.saveAll(List.of(deltaFile, tooNew, notMarkedFiltered));
	}

	private Action filteredAction(String message) {
		Action action = new Action();
		action.setName("someAction");
		action.setFilteredCause(message);
		action.setState(ActionState.FILTERED);
		return action;
	}

	@Test
	void testGetErrorSummaryByMessage() {
		OffsetDateTime now = OffsetDateTime.now();
		OffsetDateTime plusTwo = OffsetDateTime.now().plusMinutes(2);

		loadDeltaFilesWithActionErrors(now, plusTwo);

		SummaryByFlowAndMessage fullSummary = deltaFilesService.getErrorSummaryByMessage(
				0, 99, null, null);

		assertEquals(0, fullSummary.offset());
		assertEquals(7, fullSummary.count());
		assertEquals(7, fullSummary.totalCount());
		assertEquals(7, fullSummary.countPerMessage().size());

		matchesCounterPerMessage(fullSummary, 0, "causeA", "f1", List.of("4", "5"));
		matchesCounterPerMessage(fullSummary, 1, "causeX", "f1", List.of("2"));
		matchesCounterPerMessage(fullSummary, 2, "causeX", "f2", List.of("1", "3"));
		matchesCounterPerMessage(fullSummary, 3, "causeY", "f2", List.of("3"));
		matchesCounterPerMessage(fullSummary, 4, "causeZ", "f1", List.of("9"));
		matchesCounterPerMessage(fullSummary, 5, "causeZ", "f2", List.of("10"));
		matchesCounterPerMessage(fullSummary, 6, "causeZ", "f3", List.of("6", "7", "8"));
	}

	@Test
	void testGetErrorSummaryByMessageOrdering() {
		OffsetDateTime now = OffsetDateTime.now();
		OffsetDateTime plusTwo = OffsetDateTime.now().plusMinutes(2);

		loadDeltaFilesWithActionErrors(now, plusTwo);

		SummaryByFlowAndMessage orderByFlow = deltaFilesService.getErrorSummaryByMessage(
				0, 4, null,
				DeltaFileOrder.newBuilder()
						.direction(DeltaFileDirection.ASC)
						.field("Flow").build());

		assertEquals(0, orderByFlow.offset());
		assertEquals(4, orderByFlow.count());
		assertEquals(7, orderByFlow.totalCount());
		assertEquals(4, orderByFlow.countPerMessage().size());

		matchesCounterPerMessage(orderByFlow, 0, "causeA", "f1", List.of("4", "5"));
		matchesCounterPerMessage(orderByFlow, 1, "causeX", "f1", List.of("2"));
		matchesCounterPerMessage(orderByFlow, 2, "causeZ", "f1", List.of("9"));
		matchesCounterPerMessage(orderByFlow, 3, "causeX", "f2", List.of("1", "3"));
	}

	@Test
	void testGetErrorSummaryByMessageFiltering() {
		OffsetDateTime now = OffsetDateTime.now();
		OffsetDateTime plusOne = OffsetDateTime.now().plusMinutes(1);
		OffsetDateTime plusTwo = OffsetDateTime.now().plusMinutes(2);

		loadDeltaFilesWithActionErrors(now, plusTwo);

		ErrorSummaryFilter filterBefore = ErrorSummaryFilter.builder()
				.modifiedBefore(plusOne).build();

		SummaryByFlowAndMessage resultsBefore = deltaFilesService.getErrorSummaryByMessage(
				0, 99, filterBefore, null);

		assertEquals(0, resultsBefore.offset());
		assertEquals(6, resultsBefore.count());
		assertEquals(6, resultsBefore.totalCount());
		assertEquals(6, resultsBefore.countPerMessage().size());

		// no 'causeA' entry
		matchesCounterPerMessage(resultsBefore, 0, "causeX", "f1", List.of("2"));
		matchesCounterPerMessage(resultsBefore, 1, "causeX", "f2", List.of("1", "3"));
		matchesCounterPerMessage(resultsBefore, 2, "causeY", "f2", List.of("3"));
		matchesCounterPerMessage(resultsBefore, 3, "causeZ", "f1", List.of("9"));
		matchesCounterPerMessage(resultsBefore, 4, "causeZ", "f2", List.of("10"));
		matchesCounterPerMessage(resultsBefore, 5, "causeZ", "f3", List.of("6", "7", "8"));

		ErrorSummaryFilter filterAfter = ErrorSummaryFilter.builder()
				.modifiedAfter(plusOne).build();

		SummaryByFlowAndMessage resultAfter = deltaFilesService.getErrorSummaryByMessage(
				0, 99, filterAfter, null);

		assertEquals(0, resultAfter.offset());
		assertEquals(1, resultAfter.count());
		assertEquals(1, resultAfter.totalCount());
		assertEquals(1, resultAfter.countPerMessage().size());
		matchesCounterPerMessage(resultAfter, 0, "causeA", "f1", List.of("4", "5"));
	}

	@Test
	void testGetErrorSummaryByMessagePaging() {
		OffsetDateTime now = OffsetDateTime.now();
		OffsetDateTime plusTwo = OffsetDateTime.now().plusMinutes(2);

		loadDeltaFilesWithActionErrors(now, plusTwo);

		ErrorSummaryFilter filter = ErrorSummaryFilter.builder()
				.errorAcknowledged(false)
				.flow("f2").build();
		DeltaFileOrder order = DeltaFileOrder.newBuilder()
				.direction(DeltaFileDirection.DESC)
				.field("Count").build();

		SummaryByFlowAndMessage firstPage = deltaFilesService.getErrorSummaryByMessage(
				0, 2, filter, order);

		assertEquals(0, firstPage.offset());
		assertEquals(2, firstPage.count());
		assertEquals(3, firstPage.totalCount());
		assertEquals(2, firstPage.countPerMessage().size());
		matchesCounterPerMessage(firstPage, 0, "causeX", "f2", List.of("1", "3"));
		matchesCounterPerMessage(firstPage, 1, "causeZ", "f2", List.of("10"));

		SummaryByFlowAndMessage pageTwo = deltaFilesService.getErrorSummaryByMessage(
				2, 2, filter, order);

		assertEquals(2, pageTwo.offset());
		assertEquals(1, pageTwo.count());
		assertEquals(3, pageTwo.totalCount());
		assertEquals(1, pageTwo.countPerMessage().size());
		matchesCounterPerMessage(pageTwo, 0, "causeY", "f2", List.of("3"));

		SummaryByFlowAndMessage invalidPage = deltaFilesService.getErrorSummaryByMessage(
				4, 2, filter, order);

		// there was only enough data for two pages
		assertEquals(4, invalidPage.offset());
		assertEquals(0, invalidPage.count());
		assertEquals(3, invalidPage.totalCount());
		assertEquals(0, invalidPage.countPerMessage().size());
	}

	@Test
	void testGetErrorSummaryByMessageNoneFound() {
		OffsetDateTime now = OffsetDateTime.now();
		OffsetDateTime plusTwo = OffsetDateTime.now().plusMinutes(2);

		loadDeltaFilesWithActionErrors(now, plusTwo);

		SummaryByFlowAndMessage noneFound = deltaFilesService.getErrorSummaryByMessage(
				0, 99, ErrorSummaryFilter.builder()
						.flow("flowNotFound").build(), null);

		assertEquals(0, noneFound.offset());
		assertEquals(0, noneFound.count());
		assertEquals(0, noneFound.totalCount());
		assertEquals(0, noneFound.countPerMessage().size());

	}

	private void loadDeltaFilesWithActionErrors(OffsetDateTime now, OffsetDateTime later) {
		// causeX, f1: 1, f2: 2
		// _AND_ causeY, f2: 1
		deltaFileRepo.save(Util.buildErrorDeltaFile(
				"1", "f2", "causeX", "x", now, now, null));
		deltaFileRepo.save(Util.buildErrorDeltaFile(
				"2", "f1", "causeX", "x", now));
		deltaFileRepo.save(Util.buildErrorDeltaFile(
				"3", "f2", "causeX", "x", now, now, "causeY"));

		// causeA, f1: 2
		deltaFileRepo.save(Util.buildErrorDeltaFile(
				"4", "f1", "causeA", "x", now, later, null));
		deltaFileRepo.save(Util.buildErrorDeltaFile(
				"5", "f1", "causeA", "x", now, later, null));

		// causeZ, f2: 1, f3: 3. f1: 1 (which is not the last action)
		DeltaFile deltaFileWithAck = Util.buildErrorDeltaFile(
				"6", "f3", "causeZ", "x", now);
		deltaFileWithAck.acknowledgeErrors(now, null);
		deltaFileRepo.save(deltaFileWithAck);
		deltaFileRepo.save(Util.buildErrorDeltaFile(
				"7", "f3", "causeZ", "x", now));
		deltaFileRepo.save(Util.buildErrorDeltaFile(
				"8", "f3", "causeZ", "x", now));
		deltaFileRepo.save(Util.buildErrorDeltaFile(
				"9", "f1", "causeZ", "x", now, now, null));
		deltaFileRepo.save(Util.buildErrorDeltaFile(
				"10", "f2", "causeZ", "x", now, now, null));

		// these have no errors
		deltaFileRepo.save(buildDeltaFile(
				"11", "f1", DeltaFileStage.COMPLETE, now, now));
		deltaFileRepo.save(buildDeltaFile(
				"12", "f4", DeltaFileStage.COMPLETE, now, now));
	}

	@Test
	void updateProperties() {
		DeltaFiProperties current = deltaFiPropertiesService.getDeltaFiProperties();
		assertThat(current.getSystemName()).isEqualTo("DeltaFi");
		assertThat(current.getSetProperties()).isEmpty();

		assertThat(deltaFiPropertiesRepo.updateProperties(Map.of(PropertyType.SYSTEM_NAME, "newName"))).isTrue();

		deltaFiPropertiesService.refreshProperties();
		current = deltaFiPropertiesService.getDeltaFiProperties();

		assertThat(current.getSystemName()).isEqualTo("newName");
		assertThat(current.getSetProperties()).hasSize(1).contains(PropertyType.SYSTEM_NAME.name());

		// already newName no changes made, return false
		assertThat(deltaFiPropertiesRepo.updateProperties(Map.of(PropertyType.SYSTEM_NAME, "newName"))).isFalse();
	}

	@Test
	void unsetProperties() {
		DeltaFiProperties deltaFiProperties = new DeltaFiProperties();
		deltaFiProperties.setSystemName("newName");
		deltaFiProperties.getSetProperties().add(PropertyType.SYSTEM_NAME.name());

		deltaFiPropertiesRepo.save(deltaFiProperties);
		deltaFiPropertiesService.refreshProperties();

		DeltaFiProperties current = deltaFiPropertiesService.getDeltaFiProperties();
		assertThat(current.getSystemName()).isEqualTo("newName");
		assertThat(current.getSetProperties()).hasSize(1).contains(PropertyType.SYSTEM_NAME.name());


		assertThat(deltaFiPropertiesRepo.unsetProperties(List.of(PropertyType.SYSTEM_NAME))).isTrue();
		deltaFiPropertiesService.refreshProperties();

		current = deltaFiPropertiesService.getDeltaFiProperties();
		assertThat(current.getSystemName()).isEqualTo("DeltaFi");
		assertThat(current.getSetProperties()).isEmpty();

		// second time no change is needed so it returns false
		assertThat(deltaFiPropertiesRepo.unsetProperties(List.of(PropertyType.SYSTEM_NAME))).isFalse();

	}

	@Test
	void testActionRegisteredQuery() {
		actionDescriptorRepo.deleteAll();

		ActionDescriptor transformActionDescriptor = ActionDescriptor.builder().name("transformAction").build();
		ActionDescriptor loadActionDescriptor = ActionDescriptor.builder().name("loadAction").build();
		// name does not match
		ActionDescriptor formatActionDescriptor = ActionDescriptor.builder().name("otherFormatAction").build();

		actionDescriptorRepo.saveAll(List.of(transformActionDescriptor, loadActionDescriptor, formatActionDescriptor));

		assertThat(actionDescriptorRepo.countAllByNameIn(List.of("transformAction", "loadAction", "formatAction"))).isEqualTo(2);
		assertThat(actionDescriptorRepo.count()).isEqualTo(3);
	}

	@Test
	void testImportSnapshot() {
		SystemSnapshot snapshot = SystemSnapshotDatafetcherTestHelper.importSystemSnapshot(dgsQueryExecutor);
		assertThat(snapshot).isEqualTo(SystemSnapshotDatafetcherTestHelper.expectedSnapshot());
	}

	@Test
	void restoreSnapshot() {
		systemSnapshotRepo.save(SystemSnapshotDatafetcherTestHelper.expectedSnapshot());
		Result result = SystemSnapshotDatafetcherTestHelper.restoreSnapshot(dgsQueryExecutor);

		assertThat(result.isSuccess()).isTrue();
	}

	@Test
	void setEgressFlowExpectedAnnotations() {
		clearForFlowTests();
		EgressFlow egressFlow = new EgressFlow();
		egressFlow.setName("egress-flow");
		egressFlow.setExpectedAnnotations(Set.of("a", "b"));
		egressFlowRepo.save(egressFlow);

		assertThat(egressFlowRepo.updateExpectedAnnotations("egress-flow", Set.of("b", "a", "c"))).isTrue();
		assertThat(egressFlowRepo.findById("egress-flow").orElseThrow().getExpectedAnnotations()).hasSize(3).containsAll(Set.of("a", "b", "c"));
	}

	@Test
	void testUpdatePendingAnnotationsForFlows() {
		String flow = "flowThatChanges";
		Set<String> expectedAnnotations = Set.of("f");
		DeltaFile completeAfterChange = buildDeltaFile("a");
		completeAfterChange.getFlows().get(0).setPendingAnnotations(expectedAnnotations);
		completeAfterChange.addAnnotations(Map.of("a", "value")); // this already has the expected annotation, the flow state should go to complete
		setupPendingAnnotations(completeAfterChange, flow, expectedAnnotations);

		DeltaFile waitingForA = buildDeltaFile("b");
		setupPendingAnnotations(waitingForA, flow, expectedAnnotations); // this does not have the expected annotation, should have a flow state of PENDING_ANNOTATIONS

		DeltaFile differentFlow = buildDeltaFile("c");
		setupPendingAnnotations(differentFlow, "otherFlow", Set.of("f2")); // should not be impacted, different flow

		deltaFileRepo.saveAll(List.of(completeAfterChange, waitingForA, differentFlow));
		deltaFilesService.updatePendingAnnotationsForFlows(flow, Set.of("a"));

		Util.assertEqualsIgnoringDates(waitingForA, deltaFilesService.getDeltaFile("b"));
		Util.assertEqualsIgnoringDates(differentFlow, deltaFilesService.getDeltaFile("c"));

		DeltaFile updated = deltaFilesService.getDeltaFile("a");
		assertThat(updated.pendingAnnotationFlows()).isEmpty();
		assertThat(updated.getFlows().get(0).getState()).isEqualTo(DeltaFileFlowState.COMPLETE);
	}

	private void setupPendingAnnotations(DeltaFile deltaFile, String flowName, Set<String> pendingAnnotations) {
		DeltaFileFlow deltaFileFlow = deltaFile.getFlows().get(0);
		deltaFileFlow.setState(DeltaFileFlowState.PENDING_ANNOTATIONS);
		deltaFileFlow.setName(flowName);
		deltaFileFlow.setType(FlowType.EGRESS);
		deltaFileFlow.setPendingAnnotations(pendingAnnotations);
	}

	private DeltaFile loadDeltaFile(String did) {
		return deltaFileRepo.findById(did).orElse(null);
	}

	private void verifyActionEventResults(DeltaFile expected, ActionContext... forActions) {
		DeltaFile afterMutation = deltaFilesService.getDeltaFile(expected.getDid());
		assertEqualsIgnoringDates(expected, afterMutation);

		Mockito.verify(actionEventQueue).putActions(actionInputListCaptor.capture(), anyBoolean());
		List<ActionInput> actionInputs = actionInputListCaptor.getValue();
		assertThat(actionInputs).hasSize(forActions.length);
		for (int i = 0; i < forActions.length; i++) {
			ActionInput actionInput = actionInputs.get(i);
			assertThat(actionInput.getActionContext().getFlowName()).isEqualTo(forActions[i].getFlowName());
			assertThat(actionInput.getActionContext().getActionName()).isEqualTo(forActions[i].getActionName());
			assertEquals(forQueueHelper(expected, actionInput.getActionContext()), actionInput.getDeltaFileMessages().get(0));
		}
	}

	void clearForFlowTests() {
		transformFlowRepo.deleteAll();
		transformFlowPlanRepo.deleteAll();
		transformFlowService.refreshCache();
		egressFlowRepo.deleteAll();
		egressFlowPlanRepo.deleteAll();
		egressFlowService.refreshCache();
		dataSourceRepo.deleteAll();
		dataSourcePlanRepo.deleteAll();
		dataSourceService.refreshCache();
		pluginVariableRepo.deleteAll();
	}

	@Test
	void annotations() {
		deltaFileRepo.insert(DeltaFile.builder()
				.annotations(Map.of("x", "1", "y", "2"))
				.annotationKeys(Set.of("x", "y"))
				.build());
		deltaFileRepo.insert(DeltaFile.builder()
				.annotations(Map.of("y", "3", "z", "4"))
				.annotationKeys(Set.of("y", "z"))
				.build());

		GraphQLQueryRequest graphQLQueryRequest = new GraphQLQueryRequest(new AnnotationKeysGraphQLQuery());

		List<String> actual = dgsQueryExecutor.executeAndExtractJsonPathAsObject(
				graphQLQueryRequest.serialize(),
				"data." + DgsConstants.QUERY.AnnotationKeys,
				new TypeRef<>() {}
		);

		assertEquals(List.of("x", "y", "z"), actual);
	}

	@Test
	void annotationsEmpty() {
		GraphQLQueryRequest graphQLQueryRequest = new GraphQLQueryRequest(new AnnotationKeysGraphQLQuery());

		List<String> actual = dgsQueryExecutor.executeAndExtractJsonPathAsObject(
				graphQLQueryRequest.serialize(),
				"data." + DgsConstants.QUERY.AnnotationKeys,
				new TypeRef<>() {}
		);

		assertEquals(Collections.emptyList(), actual);
	}

	private ResponseEntity<String> ingress(String filename, byte[] body) {
		HttpHeaders headers = new HttpHeaders();
		if (filename != null) {
			headers.add("Filename", filename);
		}
		headers.add("Flow", TRANSFORM_FLOW_NAME);
		headers.add("Metadata", METADATA);
		headers.add(HttpHeaders.CONTENT_TYPE, MediaType.APPLICATION_OCTET_STREAM);
		headers.add(USER_HEADER, USERNAME);
		headers.add(DeltaFiConstants.PERMISSIONS_HEADER, DeltaFiConstants.ADMIN_PERMISSION);
		HttpEntity<byte[]> request = new HttpEntity<>(body, headers);

		return restTemplate.postForEntity("/deltafile/ingress", request, String.class);
	}

	@Test
	@SneakyThrows
	void testIngressFromAction() {
		String did = UUID.randomUUID().toString();

		dataSourceService.setLastRun(TIMED_DATA_SOURCE_NAME, OffsetDateTime.now(), "taskedDid");
		deltaFilesService.handleActionEvent(actionEvent("ingress", did));

		verifyActionEventResults(ingressedFromAction(did, TIMED_DATA_SOURCE_NAME),
				ActionContext.builder().flowName("sampleTransform").actionName("Utf8TransformAction").build());

		Map<String, String> tags = tagsFor(ActionEventType.INGRESS, "SampleTimedIngressAction", TIMED_DATA_SOURCE_NAME, null);
		Mockito.verify(metricService).increment(new Metric(DeltaFiConstants.FILES_IN, 1).addTags(tags));
		Mockito.verify(metricService).increment(new Metric(DeltaFiConstants.BYTES_IN, 36).addTags(tags));

		extendTagsForAction(tags, "type");
		Mockito.verify(metricService).increment(new Metric(DeltaFiConstants.ACTION_EXECUTION_TIME_MS, 1).addTags(tags));

		Mockito.verifyNoMoreInteractions(metricService);
	}

	@Test
	@SneakyThrows
	void testIngressErrorFromAction() {
		String did = UUID.randomUUID().toString();

		dataSourceService.setLastRun(TIMED_DATA_SOURCE_ERROR_NAME, OffsetDateTime.now(), "taskedDid");
		deltaFilesService.handleActionEvent(actionEvent("ingressError", did));

		DeltaFile actual = deltaFilesService.getDeltaFile(did);
		DeltaFile expected = ingressedFromActionWithError(did);
		assertEqualsIgnoringDates(expected, actual);

		Map<String, String> tags = tagsFor(ActionEventType.INGRESS, "SampleTimedIngressErrorAction", TIMED_DATA_SOURCE_ERROR_NAME, null);
		Mockito.verify(metricService).increment(new Metric(DeltaFiConstants.FILES_IN, 1).addTags(tags));
		Mockito.verify(metricService).increment(new Metric(DeltaFiConstants.BYTES_IN, 36).addTags(tags));
		Mockito.verify(metricService).increment(new Metric(DeltaFiConstants.FILES_ERRORED, 1).addTags(tags));

		extendTagsForAction(tags, "type");
		Mockito.verify(metricService).increment(new Metric(DeltaFiConstants.ACTION_EXECUTION_TIME_MS, 1).addTags(tags));

		Mockito.verifyNoMoreInteractions(metricService);
	}

	@Test
	@SneakyThrows
	void testIngress() {
		String did1 = "did1";
		Content content1 = new Content(FILENAME, MEDIA_TYPE, new Segment(FILENAME, 0, CONTENT_DATA.length(), did1));
		String did2 = "did2";
		Content content2 = new Content(FILENAME, MEDIA_TYPE, new Segment(FILENAME, 0, CONTENT_DATA.length(), did2));
		List<IngressResult> ingressResults = List.of(
				new IngressResult(TRANSFORM_FLOW_NAME, did1, content1),
				new IngressResult(TRANSFORM_FLOW_NAME, did2, content2));

		Mockito.when(ingressService.ingress(eq(TRANSFORM_FLOW_NAME), eq(FILENAME), eq(MEDIA_TYPE), eq(USERNAME), eq(METADATA), any(), any()))
				.thenReturn(ingressResults);

		ResponseEntity<String> response = ingress(FILENAME, CONTENT_DATA.getBytes());
		assertEquals(HttpStatus.OK.value(), response.getStatusCode().value());
		assertEquals(String.join(",", did1, did2), response.getBody());
	}

	@Test
	@SneakyThrows
	void testIngress_missingFilename() {
		Mockito.when(ingressService.ingress(eq(TRANSFORM_FLOW_NAME), isNull(), eq(MEDIA_TYPE), eq(USERNAME), eq(METADATA), any(), any()))
				.thenThrow(new IngressMetadataException(""));

		ResponseEntity<String> response = ingress(null, CONTENT_DATA.getBytes());
		assertEquals(HttpStatus.BAD_REQUEST.value(), response.getStatusCode().value());
	}

	@Test
	@SneakyThrows
	void testIngress_disabled() {
		Mockito.when(ingressService.ingress(eq(TRANSFORM_FLOW_NAME), eq(FILENAME), eq(MEDIA_TYPE), eq(USERNAME), eq(METADATA), any(), any()))
				.thenThrow(new IngressUnavailableException(""));

		ResponseEntity<String> response = ingress(FILENAME, CONTENT_DATA.getBytes());
		assertEquals(HttpStatus.SERVICE_UNAVAILABLE.value(), response.getStatusCode().value());
	}

	@Test
	@SneakyThrows
	void testIngress_storageLimit() {
		Mockito.when(ingressService.ingress(eq(TRANSFORM_FLOW_NAME), eq(FILENAME), eq(MEDIA_TYPE), eq(USERNAME), eq(METADATA), any(), any()))
				.thenThrow(new IngressStorageException(""));

		ResponseEntity<String> response = ingress(FILENAME, CONTENT_DATA.getBytes());
		assertEquals(HttpStatus.INSUFFICIENT_STORAGE.value(), response.getStatusCode().value());
	}

	@Test
	@SneakyThrows
	void testIngress_internalServerError() {
		Mockito.when(ingressService.ingress(eq(TRANSFORM_FLOW_NAME), eq(FILENAME), eq(MEDIA_TYPE), eq(USERNAME), eq(METADATA), any(), any()))
				.thenThrow(new RuntimeException());

		ResponseEntity<String> response = ingress(FILENAME, CONTENT_DATA.getBytes());
		assertEquals(HttpStatus.INTERNAL_SERVER_ERROR.value(), response.getStatusCode().value());
	}

	@Test
	void testPluginImageRepository() {
		pluginImageRepositoryRepo.deleteAll();
		PluginImageRepository pluginImageRepository = new PluginImageRepository();
		pluginImageRepository.setPluginGroupIds(List.of("a", "b"));

		pluginImageRepositoryRepo.save(pluginImageRepository);

		assertThat(pluginImageRepositoryRepo.findByPluginGroupIds("a")).isPresent().contains(pluginImageRepository);
		assertThat(pluginImageRepositoryRepo.findByPluginGroupIds("b")).isPresent().contains(pluginImageRepository);
		assertThat(pluginImageRepositoryRepo.findByPluginGroupIds("c")).isEmpty();
	}

	@Test
	void testPluginImageRepository_duplicateGroupId() {
		pluginImageRepositoryRepo.deleteAll();
		PluginImageRepository pluginImageRepository = new PluginImageRepository();
		pluginImageRepository.setImageRepositoryBase("docker");
		pluginImageRepository.setPluginGroupIds(List.of("a", "b"));

		pluginImageRepositoryRepo.save(pluginImageRepository);

		PluginImageRepository pluginGroupB = new PluginImageRepository();
		pluginGroupB.setImageRepositoryBase("gitlab");
		pluginGroupB.setPluginGroupIds(List.of("b"));

		assertThatThrownBy(() -> pluginImageRepositoryRepo.save(pluginGroupB));
	}

	@Test
	void testSetContentDeletedByDidIn() {
		DeltaFile deltaFile1 = buildDeltaFile("1", null, DeltaFileStage.COMPLETE, MONGO_NOW.minusSeconds(2), MONGO_NOW.minusSeconds(2));
		deltaFileRepo.save(deltaFile1);
		DeltaFile deltaFile2 = buildDeltaFile("2", null, DeltaFileStage.COMPLETE, MONGO_NOW.plusSeconds(2), MONGO_NOW.plusSeconds(2));
		deltaFileRepo.save(deltaFile2);
		DeltaFile deltaFile3 = buildDeltaFile("3", null, DeltaFileStage.COMPLETE, MONGO_NOW.plusSeconds(2), MONGO_NOW.plusSeconds(2));
		deltaFileRepo.save(deltaFile3);

		List<String> dids = new ArrayList<>();
		dids.add("1");
		dids.add("3");
		Random rand = new Random();
		for (int i = 0; i < 3000; i++) {
			String str = String.valueOf(4 + rand.nextInt(10000));
			dids.add(str);
		}
		Collections.shuffle(dids);

		deltaFileRepo.setContentDeletedByDidIn(dids, MONGO_NOW, "MyPolicy");
		DeltaFiles deltaFiles = deltaFileRepo.deltaFiles(null, 50, new DeltaFilesFilter(), null, null);
		deltaFile1.setContentDeleted(MONGO_NOW);
		deltaFile1.setContentDeletedReason("MyPolicy");
		deltaFile3.setContentDeleted(MONGO_NOW);
		deltaFile3.setContentDeletedReason("MyPolicy");
		assertEquals(List.of(deltaFile3, deltaFile2, deltaFile1), deltaFiles.getDeltaFiles());
		Mockito.verifyNoMoreInteractions(metricService);
	}

	@Test
	void testDeleteMultipleBatches() {
		for (int i = 0; i < 1500; i++) {
			DeltaFile deltaFile = DeltaFile.builder()
					.did("abc" + i)
					.created(OffsetDateTime.now().minusDays(1))
					.totalBytes(10)
					.build();
			deltaFile.updateFlags();
			deltaFileRepo.save(deltaFile);
		}
		assertEquals(1500, deltaFileRepo.count());
		boolean moreToDelete = deltaFilesService.timedDelete(OffsetDateTime.now(), null, 0L, null, "policyName", true);
		Mockito.verify(metricService).increment(new Metric(DeltaFiConstants.DELETED_FILES, 1000).addTag("policy", "policyName"));
		Mockito.verify(metricService).increment(new Metric(DeltaFiConstants.DELETED_BYTES, 10000).addTag("policy", "policyName"));
		Mockito.verifyNoMoreInteractions(metricService);
		assertTrue(moreToDelete);

		// ensure that it deleted the first batch
		assertEquals(500, deltaFileRepo.count());
	}

	@Test
	void testDiskSpaceDeleteCompleteAndAcked() {
		DeltaFile error = DeltaFile.builder()
					.did("error")
					.created(OffsetDateTime.now())
					.totalBytes(1)
					.stage(DeltaFileStage.ERROR)
					.flows(List.of(DeltaFileFlow.builder().actions(List.of(
						Action.builder().state(ERROR).build())).build()))
					.build();
		error.updateFlags();

		DeltaFile complete = DeltaFile.builder()
				.did("complete")
				.created(OffsetDateTime.now())
				.totalBytes(2)
				.stage(DeltaFileStage.COMPLETE)
				.flows(List.of(DeltaFileFlow.builder().actions(List.of(
						Action.builder().state(COMPLETE).build())).build()))
				.build();
		complete.updateFlags();

		DeltaFile errorAcked = DeltaFile.builder()
				.did("errorAcked")
				.created(OffsetDateTime.now())
				.totalBytes(4)
				.stage(DeltaFileStage.ERROR)
				.flows(List.of(DeltaFileFlow.builder().actions(List.of(
						Action.builder().state(ERROR).errorAcknowledged(OffsetDateTime.now()).build())).build()))
				.build();
		errorAcked.updateFlags();

		deltaFileRepo.saveAll(List.of(error, complete, errorAcked));
		deltaFilesService.diskSpaceDelete(500, null, "policyName");
		Mockito.verify(metricService).increment(new Metric(DeltaFiConstants.DELETED_FILES, 2).addTag("policy", "policyName"));
		Mockito.verify(metricService).increment(new Metric(DeltaFiConstants.DELETED_BYTES, 6).addTag("policy", "policyName"));
		Mockito.verifyNoMoreInteractions(metricService);

		assertEquals(3, deltaFileRepo.count());
	}

	@Test
	void testTimedDeleteContentAlreadyDeleted() {
		DeltaFile complete = DeltaFile.builder()
				.did("complete")
				.created(OffsetDateTime.now())
				.totalBytes(1)
				.stage(DeltaFileStage.COMPLETE)
				.schemaVersion(CURRENT_SCHEMA_VERSION)
				.flows(List.of())
				.build();
		complete.updateFlags();

		DeltaFile contentDeleted = DeltaFile.builder()
				.did("contentDeleted")
				.created(OffsetDateTime.now())
				.totalBytes(2)
				.stage(DeltaFileStage.COMPLETE)
				.contentDeleted(OffsetDateTime.now())
				.schemaVersion(CURRENT_SCHEMA_VERSION)
				.flows(List.of())
				.build();
		contentDeleted.updateFlags();

		deltaFileRepo.saveAll(List.of(complete, contentDeleted));
		boolean moreToDelete = deltaFilesService.timedDelete(OffsetDateTime.now().plusSeconds(5), null, 0L, null, "policyName", true);
		Mockito.verify(metricService).increment(new Metric(DeltaFiConstants.DELETED_FILES, 2).addTag("policy", "policyName"));
		Mockito.verify(metricService).increment(new Metric(DeltaFiConstants.DELETED_BYTES, 1).addTag("policy", "policyName"));
		Mockito.verifyNoMoreInteractions(metricService);
		assertFalse(moreToDelete);

		assertEquals(0, deltaFileRepo.count());
	}

	@Test
	void testDeltaFileStats() {
		DeltaFileStats none = deltaFilesService.deltaFileStats();
		assertEquals(0, none.getTotalCount());
		assertEquals(0L, none.getInFlightCount());
		assertEquals(0L, none.getInFlightBytes());

		DeltaFile deltaFile1 = Util.emptyDeltaFile("1", "flow", List.of());
		deltaFile1.setTotalBytes(1L);
		deltaFile1.setReferencedBytes(2L);
		deltaFile1.setStage(DeltaFileStage.IN_FLIGHT);
		deltaFile1.setInFlight(true);

		DeltaFile deltaFile2 = Util.emptyDeltaFile("2", "flow", List.of());
		deltaFile2.setTotalBytes(2L);
		deltaFile2.setReferencedBytes(4L);
		deltaFile2.setContentDeleted(OffsetDateTime.now());
		deltaFile2.setStage(DeltaFileStage.IN_FLIGHT);
		deltaFile2.setInFlight(true);

		DeltaFile deltaFile3 = Util.emptyDeltaFile("3", "flow", List.of());
		deltaFile3.setTotalBytes(4L);
		deltaFile3.setReferencedBytes(8L);
		deltaFile3.setStage(DeltaFileStage.COMPLETE);
		deltaFile3.setInFlight(false);

		deltaFileRepo.saveAll(List.of(deltaFile1, deltaFile2, deltaFile3));

		DeltaFileStats all = deltaFilesService.deltaFileStats();
		assertEquals(3, all.getTotalCount());
		assertEquals(6L, all.getInFlightBytes());
		assertEquals(2L, all.getInFlightCount());
	}

	@Test
	void testTransformUtf8() throws IOException {
		String did = UUID.randomUUID().toString();
		deltaFileRepo.save(postIngressDeltaFile(did));

		deltaFilesService.handleActionEvent(actionEvent("transformUtf8", did));

		verifyActionEventResults(postTransformUtf8DeltaFile(did),
				ActionContext.builder().flowName("sampleTransform").actionName("SampleTransformAction").build());

		verifyCommonMetrics(ActionEventType.TRANSFORM, "Utf8TransformAction", REST_DATA_SOURCE_NAME, null, "type");
	}

	@Test
	void testTransform() throws IOException {
		String did = UUID.randomUUID().toString();
		deltaFileRepo.save(postTransformUtf8DeltaFile(did));

		deltaFilesService.handleActionEvent(actionEvent("transform", did));

		verifyActionEventResults(postTransformDeltaFile(did),
				ActionContext.builder().flowName(EGRESS_FLOW_NAME).actionName(SAMPLE_EGRESS_ACTION).build());

		verifyCommonMetrics(ActionEventType.TRANSFORM, "SampleTransformAction", REST_DATA_SOURCE_NAME, null, "type");
	}

	@Test
	void testEgress() throws IOException {
		String did = UUID.randomUUID().toString();
		deltaFileRepo.save(postTransformDeltaFile(did));

		deltaFilesService.handleActionEvent(actionEvent("egress", did));

		DeltaFile deltaFile = deltaFilesService.getDeltaFile(did);
		assertEqualsIgnoringDates(postEgressDeltaFile(did), deltaFile);

		Mockito.verify(actionEventQueue, never()).putActions(any(), anyBoolean());
		Map<String, String> tags = tagsFor(ActionEventType.EGRESS, "SampleEgressAction", REST_DATA_SOURCE_NAME, EGRESS_FLOW_NAME);
		Map<String, String> classTags = tagsFor(ActionEventType.EGRESS, "SampleEgressAction", REST_DATA_SOURCE_NAME, EGRESS_FLOW_NAME);
		classTags.put(DeltaFiConstants.CLASS, "type");

		Mockito.verify(metricService, Mockito.atLeast(5)).increment(metricCaptor.capture());
		List<Metric> metrics = metricCaptor.getAllValues();
		MatcherAssert.assertThat(
				metrics.stream().map(Metric::getName).collect(Collectors.toList()),
				Matchers.containsInAnyOrder(
						DeltaFiConstants.FILES_IN,
						DeltaFiConstants.FILES_OUT,
						DeltaFiConstants.BYTES_OUT,
						DeltaFiConstants.EXECUTION_TIME_MS,
						DeltaFiConstants.ACTION_EXECUTION_TIME_MS
				));
		for (Metric metric : metrics) {
			switch (metric.getName()) {
				case DeltaFiConstants.FILES_IN -> assertEquals(new Metric(DeltaFiConstants.FILES_IN, 1).addTags(tags), metric);
				case DeltaFiConstants.FILES_OUT -> assertEquals(new Metric(DeltaFiConstants.FILES_OUT, 1).addTag("destination", "final").addTags(tags), metric);
				case DeltaFiConstants.BYTES_OUT -> assertEquals(new Metric(DeltaFiConstants.BYTES_OUT, 42).addTag("destination", "final").addTags(tags), metric);
				case DeltaFiConstants.EXECUTION_TIME_MS ->
					// Dont care about value...
						assertEquals(new Metric(DeltaFiConstants.EXECUTION_TIME_MS, metric.getValue()).addTags(tags), metric);
				case DeltaFiConstants.ACTION_EXECUTION_TIME_MS ->
					// Dont care about value...
						assertEquals(new Metric(DeltaFiConstants.ACTION_EXECUTION_TIME_MS, metric.getValue()).addTags(classTags), metric);
			}
		}
	}

	// TODO: restore the split egress case
	/*
	@Test
	void testTransformFlowMultipleEgress() throws IOException {
		String did = UUID.randomUUID().toString();
		DeltaFile postUtf8Transform = transformFlowPostTransformUtf8DeltaFile(did);
		deltaFileRepo.save(postUtf8Transform);

		deltaFilesService.handleActionEvent(actionEvent("transformFlowTransformMultiple", did));

		DeltaFile deltaFile = deltaFilesService.getDeltaFile(did);
		assertEquals(DeltaFileStage.COMPLETE, deltaFile.getStage());
		assertEquals(2, deltaFile.getChildDids().size());
		assertEquals(ActionState.SPLIT, deltaFile.getActions().get(deltaFile.getActions().size()-1).getState());

		List<DeltaFile> children = deltaFilesService.deltaFiles(0, 50, DeltaFilesFilter.newBuilder().dids(deltaFile.getChildDids()).build(), DeltaFileOrder.newBuilder().field("created").direction(DeltaFileDirection.ASC).build()).getDeltaFiles();
		assertEquals(2, children.size());

		DeltaFile child1 = children.get(0);
		assertEquals(DeltaFileStage.IN_FLIGHT, child1.getStage());
		assertFalse(child1.getTestMode());
		assertEquals(Collections.singletonList(deltaFile.getDid()), child1.getParentDids());
		assertEquals("input.txt", child1.getSourceInfo().getFilename());
		assertEquals(0, child1.lastCompleteAction().getContent().get(0).getSegments().get(0).getOffset());

		DeltaFile child2 = children.get(1);
		assertEquals(DeltaFileStage.IN_FLIGHT, child2.getStage());
		assertFalse(child2.getTestMode());
		assertEquals(Collections.singletonList(deltaFile.getDid()), child2.getParentDids());
		assertEquals("input.txt", child2.getSourceInfo().getFilename());
		assertEquals(250, child2.lastCompleteAction().getContent().get(0).getSegments().get(0).getOffset());

		Mockito.verify(actionEventQueue).putActions(actionInputListCaptor.capture(), anyBoolean());
		assertEquals(2, actionInputListCaptor.getValue().size());
		assertEquals(child1.getDid(), actionInputListCaptor.getValue().get(0).getActionContext().getDid());
		assertEquals(child2.getDid(), actionInputListCaptor.getValue().get(1).getActionContext().getDid());

<<<<<<< HEAD
		verifyCommonMetrics(ActionEventType.TRANSFORM, "SampleTransformAction", DATA_SOURCE_NAME, null, "type");
	}*/
=======
		verifyCommonMetrics(ActionEventType.TRANSFORM, "SampleTransformAction", TRANSFORM_FLOW_NAME, null, "type");
	}

	@Test
	void testConvertDeltaFileV0() {
		assertConverted(deltaFileRepo, mongoTemplate, 0);
	}

	@Test
	void testConvertDeltaFileV1() {
		assertConverted(deltaFileRepo, mongoTemplate, 1);
	}

	@Test
	void testConvertDeltaFileV2() {
		assertConverted(deltaFileRepo, mongoTemplate, 2);
	}

	@Test
	void testConvertDeltaFileV3() {
		assertConverted(deltaFileRepo, mongoTemplate, 3);
	}

	@Test
	void testConvertDeltaFileV4() {
		assertConverted(deltaFileRepo, mongoTemplate, 4);
	}

	@Test
	void testConvertDeltaFileV5() {
		assertConverted(deltaFileRepo, mongoTemplate, 5);
	}

	@Test
	void testConvertDeltaFileV6() {
		assertConverted(deltaFileRepo, mongoTemplate, 6);
	}

	@Test
	void testConvertDeltaFileV7() {
		assertConverted(deltaFileRepo, mongoTemplate, 7);
	}

	@Test
	void testDeletesV0() {
		assertDeleted(deltaFileRepo, mongoTemplate, 0);
	}

	@Test
	void testDeletesV1() {
		assertDeleted(deltaFileRepo, mongoTemplate, 1);
	}

	@Test
	void testDeletesV2() {
		assertDeleted(deltaFileRepo, mongoTemplate, 2);
	}

	@Test
	void testDeletesV3() {
		assertDeleted(deltaFileRepo, mongoTemplate, 3);
	}

	@Test
	void testDeletesV4() {
		assertDeleted(deltaFileRepo, mongoTemplate, 4);
	}

	@Test
	void testDeletesV5() {
		assertDeleted(deltaFileRepo, mongoTemplate, 5);
	}

	@Test
	void testDeletesV6() {
		assertDeleted(deltaFileRepo, mongoTemplate, 6);
	}

	@Test
	void testDeletesV7() {
		assertDeleted(deltaFileRepo, mongoTemplate, 7);
	}

	@Test
	void testDeletesV8() {
		assertDeleted(deltaFileRepo, mongoTemplate, 8);
	}

	@Test
	void testEgressFlowPlanNormalizeMigration() {
		Document document = Document.parse(egressFlowPlan());
		mongoTemplate.insert(document, "egressFlowPlan");

		egressFlowPlanRepo.migrateIngressToNormalize();

		Document afterUpdate = mongoTemplate.findOne(new Query(Criteria.where("_id").is("passthrough-migration-test")), Document.class, "egressFlowPlan");
        assert afterUpdate != null;
        assertThat(afterUpdate.get("includeIngressFlows")).isEqualTo(List.of("decompress-and-merge", "passthrough", "split-lines-passthrough"));
		assertThat(afterUpdate.get("includeNormalizeFlows")).isEqualTo(List.of("decompress-and-merge", "passthrough", "split-lines-passthrough"));
		assertThat(afterUpdate.get("excludeIngressFlows")).isEqualTo(List.of("smoke"));
		assertThat(afterUpdate.get("excludeNormalizeFlows")).isEqualTo(List.of("smoke"));
	}

	@Test
	void testEgressFlowNormalizeMigration() {
		Document document = Document.parse(egressFlow());
		mongoTemplate.insert(document, "egressFlow");

		egressFlowRepo.migrateIngressToNormalize();

		Document afterUpdate = mongoTemplate.findOne(new Query(Criteria.where("_id").is("passthrough-migration-test")), Document.class, "egressFlow");
        assert afterUpdate != null;
        assertThat(afterUpdate.get("includeIngressFlows")).isEqualTo(List.of("decompress-and-merge", "passthrough", "split-lines-passthrough"));
		assertThat(afterUpdate.get("includeNormalizeFlows")).isEqualTo(List.of("decompress-and-merge", "passthrough", "split-lines-passthrough"));
		assertThat(afterUpdate.get("excludeIngressFlows")).isEqualTo(List.of("smoke"));
		assertThat(afterUpdate.get("excludeNormalizeFlows")).isEqualTo(List.of("smoke"));
	}

	private static String egressFlow() {
		return """
				{
				  "_id" : "passthrough-migration-test",
				  "includeIngressFlows" : ["decompress-and-merge",
				                "passthrough",
				                "split-lines-passthrough"],
				  "excludeIngressFlows": ["smoke"]
				  "formatAction" : {
						  "requiresEnrichments" : [ ],
						  "requiresDomains" : [
								  "binary"
						  ],
						  "type" : "org.deltafi.passthrough.action.RoteFormatAction",
						  "internalParameters" : {
								  "maxRoteDelayMS" : 0,
								  "minRoteDelayMS" : 0
						  },
						  "parameters" : {
								  "maxRoteDelayMS" : 0,
								  "minRoteDelayMS" : 0
						  },
						  "name" : "PassthroughFormatAction"
				  },
				  "validateActions" : [
						  {
								  "type" : "org.deltafi.passthrough.action.RubberStampValidateAction",
								  "internalParameters" : {
										  "maxRoteDelayMS" : 0,
										  "minRoteDelayMS" : 0
								  },
								  "parameters" : {
										  "maxRoteDelayMS" : 0,
										  "minRoteDelayMS" : 0
								  },
								  "name" : "PassthroughValidateAction"
						  }
				  ],
				  "egressAction" : {
						  "type" : "org.deltafi.core.action.RestPostEgressAction",
						  "internalParameters" : {
								  "metadataKey" : "deltafiMetadata",
								  "url" : "http://deltafi-egress-sink-service"
						  },
						  "parameters" : {
								  "metadataKey" : "deltafiMetadata",
								  "url" : "http://deltafi-egress-sink-service"
						  },
						  "name" : "PassthroughEgressAction"
				  },
				  "schemaVersion" : 2,
				  "description" : "Egress flow that passes data through unchanged",
				  "sourcePlugin" : {
						  "groupId" : "org.deltafi",
						  "artifactId" : "deltafi-passthrough",
						  "version" : "1.1.3"
				  },
				  "flowStatus" : {
						  "state" : "INVALID",
						  "errors" : [
								  {
										  "configName" : "PassthroughEgressAction",
										  "errorType" : "UNREGISTERED_ACTION",
										  "message" : "Action: org.deltafi.core.action.RestPostEgressAction has not been registered with the system"
								  }
						  ],
						  "testMode" : false
				  },
				  "variables" : [ ],
				  "_class" : "org.deltafi.core.types.EgressFlow"
				  }
				""";
	}

	private static String egressFlowPlan() {
		return """
				{
				        "_id" : "passthrough-migration-test",
				        "includeIngressFlows" : [
				                "decompress-and-merge",
				                "passthrough",
				                "split-lines-passthrough"
				        ],
				        "excludeIngressFlows": ["smoke"],
				        "formatAction" : {
				                "requiresDomains" : [
				                        "binary"
				                ],
				                "type" : "org.deltafi.passthrough.action.RoteFormatAction",
				                "parameters" : {
				                        "minRoteDelayMS" : "${minRoteDelayMS}",
				                        "maxRoteDelayMS" : "${maxRoteDelayMS}"
				                },
				                "name" : "PassthroughFormatAction"
				        },
				        "validateActions" : [
				                {
				                        "type" : "org.deltafi.passthrough.action.RubberStampValidateAction",
				                        "parameters" : {
				                                "minRoteDelayMS" : "${minRoteDelayMS}",
				                                "maxRoteDelayMS" : "${maxRoteDelayMS}"
				                        },
				                        "name" : "PassthroughValidateAction"
				                }
				        ],
				        "egressAction" : {
				                "type" : "org.deltafi.core.action.RestPostEgressAction",
				                "parameters" : {
				                        "metadataKey" : "deltafiMetadata",
				                        "url" : "${passthroughEgressUrl}"
				                },
				                "name" : "PassthroughEgressAction"
				        },
				        "type" : "EGRESS",
				        "description" : "Egress flow that passes data through unchanged",
				        "sourcePlugin" : {
				                "groupId" : "org.deltafi",
				                "artifactId" : "deltafi-passthrough",
				                "version" : "1.1.3"
				        },
				        "_class" : "org.deltafi.common.types.EgressFlowPlan"
				}
				""";
	}
>>>>>>> c1bec552

	@Test
	void testCountUnacknowledgedErrors() {
		List<DeltaFile> deltaFiles = new ArrayList<>();
		for (int i = 0; i < 50005; i++) {
			DeltaFile deltaFile = Util.buildDeltaFile(Integer.toString(i), List.of());
			deltaFile.getFlow("myFlow", 0).getAction("IngressAction", 0).setState(ERROR);
			deltaFile.setStage(DeltaFileStage.ERROR);

			if (i >= 50001) {
				deltaFile.acknowledgeErrors(OffsetDateTime.now(), "acked");
			}
			deltaFiles.add(deltaFile);
		}
		deltaFileRepo.saveAll(deltaFiles);

		assertEquals(50005, deltaFileRepo.count());
		assertEquals(50001, deltaFilesService.countUnacknowledgedErrors());
	}

	@Test
	@Disabled("TODO: collect")
	void queuesCollectingTransformActionOnMaxNum() {
		TransformFlow transformFlow = collectingTransformFlow(new CollectConfiguration(Duration.parse("PT1H"), null, 2, null));
		RestDataSource restDataSource = buildDataSource(COLLECT_TOPIC);
		transformFlowRepo.insert(transformFlow);
		transformFlowService.refreshCache();

		IngressEventItem ingress1 = new IngressEventItem(UUID.randomUUID().toString(), FILENAME, MULTI_TRANSFORM, null,
				Collections.emptyList());
		deltaFilesService.ingress(restDataSource, ingress1, OffsetDateTime.now(), OffsetDateTime.now());

		IngressEventItem ingress2 = new IngressEventItem(UUID.randomUUID().toString(), "file-2", MULTI_TRANSFORM, null,
				Collections.emptyList());
		deltaFilesService.ingress(restDataSource, ingress2, OffsetDateTime.now(), OffsetDateTime.now());

		Mockito.verify(actionEventQueue).putActions(actionInputListCaptor.capture(), Mockito.anyBoolean());
		verifyActionInputs(actionInputListCaptor.getValue(), ingress1.getDid(), ingress2.getDid(), MULTI_TRANSFORM,
				COLLECTING_TRANSFORM_ACTION);
	}

	private void verifyActionInputs(List<ActionInput> actionInputs, String did1, String did2, String actionFlow,
			String actionName) {
		assertThat(actionInputs).hasSize(1);

		DeltaFile parent1 = deltaFileRepo.findById(did1).orElseThrow();
		// TODO what is the id set too?
		Action action = parent1.getFlow(actionFlow, 1).actionNamed(actionName).orElseThrow();
		assertEquals(ActionState.COLLECTING, action.getState());

		DeltaFile parent2 = deltaFileRepo.findById(did2).orElseThrow();
		action = parent2.getFlow(actionFlow, 1).actionNamed(actionName).orElseThrow();
		assertEquals(ActionState.COLLECTING, action.getState());

		ActionInput actionInput = actionInputs.get(0);
		assertEquals(2, actionInput.getDeltaFileMessages().size());
		assertEquals(forQueueHelper(parent1, actionInput.getActionContext()), actionInput.getDeltaFileMessages().get(0));
		assertEquals(forQueueHelper(parent2, actionInput.getActionContext()), actionInput.getDeltaFileMessages().get(1));
	}

	private DeltaFileMessage forQueueHelper(DeltaFile deltaFile, ActionContext actionContext) {
		DeltaFileFlow deltaFileFlow = deltaFile.getFlow(actionContext.getFlowName(), actionContext.getFlowId());
		return new DeltaFileMessage(deltaFileFlow.getMetadata(), deltaFileFlow.lastContent());
	}

	@Test
	@Disabled("TODO: collect")
	void queuesCollectingTransformActionOnTimeout() {
		TransformFlow transformFlow = collectingTransformFlow(new CollectConfiguration(Duration.parse("PT3S"), null, 5, null));
		String transformFlowName = transformFlow.getName();
		RestDataSource restDataSource = buildDataSource(COLLECT_TOPIC);
		transformFlowRepo.insert(transformFlow);
		transformFlowService.refreshCache();

		IngressEventItem ingress1 = new IngressEventItem(UUID.randomUUID().toString(), FILENAME, transformFlowName, null,
				Collections.emptyList());
		deltaFilesService.ingress(restDataSource, ingress1, OffsetDateTime.now(), OffsetDateTime.now());

		IngressEventItem ingress2 = new IngressEventItem(UUID.randomUUID().toString(), "file-2", transformFlowName, null,
				Collections.emptyList());
		deltaFilesService.ingress(restDataSource, ingress2, OffsetDateTime.now(), OffsetDateTime.now());

		Mockito.verify(actionEventQueue, Mockito.timeout(5000))
				.putActions(actionInputListCaptor.capture(), Mockito.anyBoolean());
		verifyActionInputs(actionInputListCaptor.getValue(), ingress1.getDid(), ingress2.getDid(), transformFlowName,
				COLLECTING_TRANSFORM_ACTION);
	}

	@Test
	@Disabled("TODO: collect")
	void queuesCollectingTransformActionOnMaxNumGrouping() {
		TransformFlow transformFlow = collectingTransformFlow(new CollectConfiguration(Duration.parse("PT1H"), null, 2, "a"));
		String transformFlowName = transformFlow.getName();
		RestDataSource restDataSource = buildDataSource(COLLECT_TOPIC);
		transformFlow.getFlowStatus().setState(FlowState.RUNNING);

		transformFlowRepo.insert(transformFlow);
		transformFlowService.refreshCache();

		IngressEventItem ingress1 = new IngressEventItem(UUID.randomUUID().toString(),
				FILENAME, transformFlowName, Map.of("a", "1"), Collections.emptyList());
		deltaFilesService.ingress(restDataSource, ingress1, OffsetDateTime.now(), OffsetDateTime.now());

		IngressEventItem ingress2 = new IngressEventItem(UUID.randomUUID().toString(),
				"file-2", transformFlowName, Map.of("a", "2"), Collections.emptyList());
		deltaFilesService.ingress(restDataSource, ingress2, OffsetDateTime.now(), OffsetDateTime.now());

		IngressEventItem ingress3 = new IngressEventItem(UUID.randomUUID().toString(),
				"file-3", transformFlowName, Map.of("a", "2"), Collections.emptyList());
		deltaFilesService.ingress(restDataSource, ingress3, OffsetDateTime.now(), OffsetDateTime.now());

		IngressEventItem ingress4 = new IngressEventItem(UUID.randomUUID().toString(),
				"file-4", transformFlowName, Map.of("a", "1"), Collections.emptyList());
		deltaFilesService.ingress(restDataSource, ingress4, OffsetDateTime.now(), OffsetDateTime.now());

		Mockito.verify(actionEventQueue, Mockito.times(2))
				.putActions(actionInputListCaptor.capture(), Mockito.anyBoolean());
		List<List<ActionInput>> actionInputLists = actionInputListCaptor.getAllValues();
		verifyActionInputs(actionInputLists.get(0), ingress2.getDid(), ingress3.getDid(), transformFlowName, COLLECTING_TRANSFORM_ACTION);
		verifyActionInputs(actionInputLists.get(1), ingress1.getDid(), ingress4.getDid(), transformFlowName, COLLECTING_TRANSFORM_ACTION);
	}

	@Test
	@Disabled("TODO: collect")
	void failsCollectingTransformActionOnMinNum() {
		TransformFlow transformFlow = collectingTransformFlow(new CollectConfiguration(Duration.parse("PT3S"), 3, 5, null));
		String transformFlowName = transformFlow.getName();
		RestDataSource restDataSource = buildDataSource(COLLECT_TOPIC);
		transformFlowRepo.insert(transformFlow);
		transformFlowService.refreshCache();

		IngressEventItem ingress1 = new IngressEventItem(UUID.randomUUID().toString(), FILENAME, transformFlowName, null,
				Collections.emptyList());
		deltaFilesService.ingress(restDataSource, ingress1, OffsetDateTime.now(), OffsetDateTime.now());

		IngressEventItem ingress2 = new IngressEventItem(UUID.randomUUID().toString(), "file-2", transformFlowName, null,
				Collections.emptyList());
		deltaFilesService.ingress(restDataSource, ingress2, OffsetDateTime.now(), OffsetDateTime.now());

		await().atMost(5, TimeUnit.SECONDS).until(() -> hasErroredAction(ingress1.getDid(), transformFlowName, COLLECTING_TRANSFORM_ACTION));
		await().atMost(5, TimeUnit.SECONDS).until(() -> hasErroredAction(ingress2.getDid(), transformFlowName, COLLECTING_TRANSFORM_ACTION));
	}

	private boolean hasErroredAction(String did, String actionFlow, String actionName) {
		DeltaFile deltaFile = deltaFileRepo.findById(did).orElseThrow();
		// TODO - fix this
		Action action = deltaFile.getFlow(actionFlow, 0).actionNamed(actionName).orElseThrow();
		return action.getState() == ActionState.ERROR;
	}

	@Test
	@Disabled("TODO: collect")
	void testResumeAggregate() throws IOException {
		TransformFlow transformFlow = collectingTransformFlow(new CollectConfiguration(Duration.parse("PT1H"), null, 2, null));
		String transformFlowName = transformFlow.getName();

		transformFlowRepo.insert(transformFlow);
		transformFlowService.refreshCache();

		DeltaFile parent1 = Util.emptyDeltaFile("1", transformFlow.getName());
		deltaFileRepo.save(parent1);
		DeltaFile parent2 = Util.emptyDeltaFile("2", transformFlow.getName());
		deltaFileRepo.save(parent2);

		String did = UUID.randomUUID().toString();
		List<String> parentDids = List.of(parent1.getDid(), parent2.getDid());
		DeltaFile aggregate = Util.emptyDeltaFile(did, transformFlow.getName());
		aggregate.setAggregate(true);
		aggregate.setParentDids(parentDids);
		aggregate.setStage(DeltaFileStage.ERROR);
//		aggregate.queueNewAction(transformFlowName, COLLECTING_TRANSFORM_ACTION, ActionType.TRANSFORM, false);
//		aggregate.errorAction(transformFlowName, COLLECTING_TRANSFORM_ACTION, START_TIME, STOP_TIME, "collect action failed", "message");
		Assertions.fail("add back in");
		deltaFileRepo.save(aggregate);

		List<RetryResult> retryResults = dgsQueryExecutor.executeAndExtractJsonPathAsObject(
				String.format(graphQL("resumeAggregate"), did),
				"data." + DgsConstants.MUTATION.Resume,
				new TypeRef<>() {});

		assertEquals(1, retryResults.size());
		assertEquals(did, retryResults.get(0).getDid());
		assertTrue(retryResults.get(0).getSuccess());

		Mockito.verify(actionEventQueue).putActions(actionInputListCaptor.capture(), Mockito.anyBoolean());
		List<ActionInput> actionInputs = actionInputListCaptor.getValue();
		assertThat(actionInputs).hasSize(1);

		ActionInput actionInput = actionInputs.get(0);
		assertEquals(parentDids, actionInput.getActionContext().getCollectedDids());
		assertEquals(forQueueHelper(parent1, actionInput.getActionContext()), actionInput.getDeltaFileMessages().get(0));
		assertEquals(forQueueHelper(parent2, actionInput.getActionContext()), actionInput.getDeltaFileMessages().get(1));
	}

	private TransformFlow collectingTransformFlow(CollectConfiguration configuration) {
		TransformFlow transformFlow = new TransformFlow();
		transformFlow.setName(MULTI_TRANSFORM);
		TransformActionConfiguration transformAction = new TransformActionConfiguration(COLLECTING_TRANSFORM_ACTION,
				"org.deltafi.action.SomeCollectingTransformAction");
		transformAction.setCollect(configuration);
		transformFlow.getTransformActions().add(transformAction);
		transformFlow.getFlowStatus().setState(FlowState.RUNNING);
		transformFlow.setSubscriptions(Set.of(new Rule(Set.of(COLLECT_TOPIC))));
		return transformFlow;
	}
}<|MERGE_RESOLUTION|>--- conflicted
+++ resolved
@@ -125,6 +125,7 @@
 import static org.deltafi.core.util.Constants.*;
 import static org.deltafi.core.util.FlowBuilders.*;
 import static org.deltafi.core.util.FullFlowExemplars.*;
+import static org.deltafi.core.util.SchemaVersion.assertDeleted;
 import static org.deltafi.core.util.Util.*;
 import static org.hamcrest.Matchers.containsString;
 import static org.junit.jupiter.api.Assertions.*;
@@ -1983,9 +1984,9 @@
 		DeltaFile miss = buildDeltaFile("did3", "flow1", DeltaFileStage.IN_FLIGHT, MONGO_NOW, MONGO_NOW.plusSeconds(1000));
 		miss.getFlows().get(0).setState(DeltaFileFlowState.IN_FLIGHT);
 		miss.getFlows().get(0).setActions(List.of(shouldStay));
-		flow2 = oneHit.addFlow("flow2", FlowType.TRANSFORM, oneHit.getFlows().get(0), MONGO_NOW.minusSeconds(1000));
+		flow2 = oneHit.addFlow("flow2", FlowType.TRANSFORM, oneHit.getFlows().getFirst(), MONGO_NOW.minusSeconds(1000));
 		flow2.setActions(List.of(excludedRequeue));
-		flow3 = oneHit.addFlow("flow3", FlowType.EGRESS, oneHit.getFlows().get(0), MONGO_NOW.minusSeconds(1000));
+		flow3 = oneHit.addFlow("flow3", FlowType.EGRESS, oneHit.getFlows().getFirst(), MONGO_NOW.minusSeconds(1000));
 		flow3.setActions(List.of(shouldStay));
 		deltaFileRepo.save(miss);
 
@@ -3934,127 +3935,14 @@
 		assertEquals(child1.getDid(), actionInputListCaptor.getValue().get(0).getActionContext().getDid());
 		assertEquals(child2.getDid(), actionInputListCaptor.getValue().get(1).getActionContext().getDid());
 
-<<<<<<< HEAD
 		verifyCommonMetrics(ActionEventType.TRANSFORM, "SampleTransformAction", DATA_SOURCE_NAME, null, "type");
-	}*/
-=======
-		verifyCommonMetrics(ActionEventType.TRANSFORM, "SampleTransformAction", TRANSFORM_FLOW_NAME, null, "type");
-	}
-
-	@Test
-	void testConvertDeltaFileV0() {
-		assertConverted(deltaFileRepo, mongoTemplate, 0);
-	}
-
-	@Test
-	void testConvertDeltaFileV1() {
-		assertConverted(deltaFileRepo, mongoTemplate, 1);
-	}
-
-	@Test
-	void testConvertDeltaFileV2() {
-		assertConverted(deltaFileRepo, mongoTemplate, 2);
-	}
-
-	@Test
-	void testConvertDeltaFileV3() {
-		assertConverted(deltaFileRepo, mongoTemplate, 3);
-	}
-
-	@Test
-	void testConvertDeltaFileV4() {
-		assertConverted(deltaFileRepo, mongoTemplate, 4);
-	}
-
-	@Test
-	void testConvertDeltaFileV5() {
-		assertConverted(deltaFileRepo, mongoTemplate, 5);
-	}
-
-	@Test
-	void testConvertDeltaFileV6() {
-		assertConverted(deltaFileRepo, mongoTemplate, 6);
-	}
-
-	@Test
-	void testConvertDeltaFileV7() {
-		assertConverted(deltaFileRepo, mongoTemplate, 7);
-	}
-
-	@Test
-	void testDeletesV0() {
-		assertDeleted(deltaFileRepo, mongoTemplate, 0);
-	}
-
-	@Test
-	void testDeletesV1() {
-		assertDeleted(deltaFileRepo, mongoTemplate, 1);
-	}
-
-	@Test
-	void testDeletesV2() {
-		assertDeleted(deltaFileRepo, mongoTemplate, 2);
-	}
-
-	@Test
-	void testDeletesV3() {
-		assertDeleted(deltaFileRepo, mongoTemplate, 3);
-	}
-
-	@Test
-	void testDeletesV4() {
-		assertDeleted(deltaFileRepo, mongoTemplate, 4);
-	}
-
-	@Test
-	void testDeletesV5() {
-		assertDeleted(deltaFileRepo, mongoTemplate, 5);
-	}
-
-	@Test
-	void testDeletesV6() {
-		assertDeleted(deltaFileRepo, mongoTemplate, 6);
-	}
-
-	@Test
-	void testDeletesV7() {
-		assertDeleted(deltaFileRepo, mongoTemplate, 7);
-	}
+	}
+
 
 	@Test
 	void testDeletesV8() {
 		assertDeleted(deltaFileRepo, mongoTemplate, 8);
-	}
-
-	@Test
-	void testEgressFlowPlanNormalizeMigration() {
-		Document document = Document.parse(egressFlowPlan());
-		mongoTemplate.insert(document, "egressFlowPlan");
-
-		egressFlowPlanRepo.migrateIngressToNormalize();
-
-		Document afterUpdate = mongoTemplate.findOne(new Query(Criteria.where("_id").is("passthrough-migration-test")), Document.class, "egressFlowPlan");
-        assert afterUpdate != null;
-        assertThat(afterUpdate.get("includeIngressFlows")).isEqualTo(List.of("decompress-and-merge", "passthrough", "split-lines-passthrough"));
-		assertThat(afterUpdate.get("includeNormalizeFlows")).isEqualTo(List.of("decompress-and-merge", "passthrough", "split-lines-passthrough"));
-		assertThat(afterUpdate.get("excludeIngressFlows")).isEqualTo(List.of("smoke"));
-		assertThat(afterUpdate.get("excludeNormalizeFlows")).isEqualTo(List.of("smoke"));
-	}
-
-	@Test
-	void testEgressFlowNormalizeMigration() {
-		Document document = Document.parse(egressFlow());
-		mongoTemplate.insert(document, "egressFlow");
-
-		egressFlowRepo.migrateIngressToNormalize();
-
-		Document afterUpdate = mongoTemplate.findOne(new Query(Criteria.where("_id").is("passthrough-migration-test")), Document.class, "egressFlow");
-        assert afterUpdate != null;
-        assertThat(afterUpdate.get("includeIngressFlows")).isEqualTo(List.of("decompress-and-merge", "passthrough", "split-lines-passthrough"));
-		assertThat(afterUpdate.get("includeNormalizeFlows")).isEqualTo(List.of("decompress-and-merge", "passthrough", "split-lines-passthrough"));
-		assertThat(afterUpdate.get("excludeIngressFlows")).isEqualTo(List.of("smoke"));
-		assertThat(afterUpdate.get("excludeNormalizeFlows")).isEqualTo(List.of("smoke"));
-	}
+	} */
 
 	private static String egressFlow() {
 		return """
@@ -4180,7 +4068,6 @@
 				}
 				""";
 	}
->>>>>>> c1bec552
 
 	@Test
 	void testCountUnacknowledgedErrors() {
