--- conflicted
+++ resolved
@@ -447,7 +447,7 @@
 
         Update update = new Update();
 
-        long epochMs = requeueThreshold(modified, requeueSeconds);
+        long epochMs = requeueThreshold(modified, requeueDuration);
         update.filterArray(Criteria.where(FLOW_STATE).is(DeltaFileFlowState.IN_FLIGHT.name()));
         update.filterArray(Criteria.where(ACTION_STATE).is(ActionState.QUEUED.name())
                 .and(ACTION_MODIFIED).lt(new Date(epochMs)));
@@ -463,13 +463,6 @@
 
         update.set(MODIFIED, modified);
 
-<<<<<<< HEAD
-=======
-        long epochMs = requeueThreshold(modified, requeueDuration);
-        update.filterArray(Criteria.where(ACTION_STATE).is(ActionState.QUEUED.name())
-                .and(ACTION_MODIFIED).lt(new Date(epochMs)));
-
->>>>>>> efe7c7fe
         update.inc(VERSION, 1);
 
         return update;
