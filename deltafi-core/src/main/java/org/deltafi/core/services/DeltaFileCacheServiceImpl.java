/*
 *    DeltaFi - Data transformation and enrichment platform
 *
 *    Copyright 2021-2023 DeltaFi Contributors <deltafi@deltafi.org>
 *
 *    Licensed under the Apache License, Version 2.0 (the "License");
 *    you may not use this file except in compliance with the License.
 *    You may obtain a copy of the License at
 *
 *        http://www.apache.org/licenses/LICENSE-2.0
 *
 *    Unless required by applicable law or agreed to in writing, software
 *    distributed under the License is distributed on an "AS IS" BASIS,
 *    WITHOUT WARRANTIES OR CONDITIONS OF ANY KIND, either express or implied.
 *    See the License for the specific language governing permissions and
 *    limitations under the License.
 */
package org.deltafi.core.services;

import lombok.extern.slf4j.Slf4j;
import org.deltafi.core.types.DeltaFile;
import org.deltafi.core.repo.DeltaFileRepo;
import org.springframework.boot.autoconfigure.condition.ConditionalOnProperty;
import org.springframework.stereotype.Service;

import java.time.Clock;
import java.time.Duration;
import java.time.OffsetDateTime;
import java.util.List;
import java.util.Map;
import java.util.UUID;
import java.util.concurrent.ConcurrentHashMap;

@Service
@Slf4j
@ConditionalOnProperty(value = "schedule.actionEvents", havingValue = "true", matchIfMissing = true)
public class DeltaFileCacheServiceImpl extends DeltaFileCacheService {
    private final Map<UUID, DeltaFile> deltaFileCache;
    final DeltaFiPropertiesService deltaFiPropertiesService;
    final DidMutexService didMutexService;
    final IdentityService identityService;
    final Clock clock;

    public DeltaFileCacheServiceImpl(DeltaFileRepo deltaFileRepo, DeltaFiPropertiesService deltaFiPropertiesService, DidMutexService didMutexService, IdentityService identityService, Clock clock) {
        super(deltaFileRepo);
        this.deltaFileCache = new ConcurrentHashMap<>();
        this.deltaFiPropertiesService = deltaFiPropertiesService;
        this.didMutexService = didMutexService;
        this.identityService = identityService;
        this.clock = clock;
    }

    @Override
    public void flush() {
        if (!deltaFileCache.isEmpty()) {
            log.info("Flushing {} files from the DeltaFileCache", deltaFileCache.size());
            removeOlderThan(Duration.ZERO);
        }
    }

    @Override
    public DeltaFile get(UUID did) {
<<<<<<< HEAD
        if (deltaFiPropertiesService.getDeltaFiProperties().getDeltaFileCache().isEnabled()) {
            DeltaFile deltaFile = deltaFileCache.computeIfAbsent(did, this::getFromRepo);
            if (deltaFile != null && deltaFile.getCacheTime() == null) {
=======
        if (deltaFiPropertiesService.getDeltaFiProperties().isCacheEnabled()) {
            DeltaFile deltaFile = deltaFileCache.computeIfAbsent(did, d -> getFromRepo(d, true));
            if (deltaFile.getCacheTime() == null) {
>>>>>>> afe50441
                deltaFile.setCacheTime(OffsetDateTime.now(clock));
            }
            return deltaFile;
        } else {
            return getFromRepo(did);
        }
    }

    @Override
    public boolean isCached(UUID did) {
        return deltaFileCache.containsKey(did);
    }

    @Override
    public void remove(UUID did) {
        deltaFileCache.remove(did);
    }

    @Override
    public void removeOlderThan(Duration duration) {
        OffsetDateTime threshold = OffsetDateTime.now(clock).minus(duration);
        List<DeltaFile> filesToRemove = deltaFileCache.values().stream()
                .filter(d -> {
                    if (d.getCacheTime() == null) {
                        d.setCacheTime(OffsetDateTime.now(clock));
                    }
                    return d.getCacheTime().isBefore(threshold);
                })
                .toList();

        for (DeltaFile d : filesToRemove) {
            synchronized (didMutexService.getMutex(d.getDid())) {
                try {
                    updateRepo(d);
                } catch (Exception ignored) {
                } finally {
                    remove(d.getDid());
                }
            }
        }
    }

    @Override
    protected void put(DeltaFile deltaFile) {
        deltaFile.setCacheTime(OffsetDateTime.now(clock));
        deltaFileCache.put(deltaFile.getDid(), deltaFile);
    }

    @Override
    public void save(DeltaFile deltaFile) {
<<<<<<< HEAD
        if (!deltaFiPropertiesService.getDeltaFiProperties().getDeltaFileCache().isEnabled() ||
                deltaFile.inactiveStage()) {
=======
        if (!deltaFiPropertiesService.getDeltaFiProperties().isCacheEnabled() ||
                deltaFile.inactiveStage() || deltaFile.getVersion() == 0) {
>>>>>>> afe50441
            try {
                updateRepo(deltaFile);
            } finally {
                // prevent infinite loop if there are exceptions
                // force pulling a fresh copy on next get
                deltaFileCache.remove(deltaFile.getDid());
            }
        } else if (!deltaFileCache.containsKey(deltaFile.getDid())) {
            updateRepo(deltaFile);
        } else if (deltaFile.getCacheTime().isBefore(OffsetDateTime.now(clock).minus(
<<<<<<< HEAD
                deltaFiPropertiesService.getDeltaFiProperties().getDeltaFileCache().getSyncDuration()))) {
            updateRepo(deltaFile);
=======
                deltaFiPropertiesService.getDeltaFiProperties().getCacheSyncDuration()))) {
            deltaFile.setCacheTime(OffsetDateTime.now(clock));
            updateRepo(deltaFile, true);
>>>>>>> afe50441
        }
    }

}<|MERGE_RESOLUTION|>--- conflicted
+++ resolved
@@ -60,15 +60,9 @@
 
     @Override
     public DeltaFile get(UUID did) {
-<<<<<<< HEAD
-        if (deltaFiPropertiesService.getDeltaFiProperties().getDeltaFileCache().isEnabled()) {
+        if (deltaFiPropertiesService.getDeltaFiProperties().isCacheEnabled()) {
             DeltaFile deltaFile = deltaFileCache.computeIfAbsent(did, this::getFromRepo);
             if (deltaFile != null && deltaFile.getCacheTime() == null) {
-=======
-        if (deltaFiPropertiesService.getDeltaFiProperties().isCacheEnabled()) {
-            DeltaFile deltaFile = deltaFileCache.computeIfAbsent(did, d -> getFromRepo(d, true));
-            if (deltaFile.getCacheTime() == null) {
->>>>>>> afe50441
                 deltaFile.setCacheTime(OffsetDateTime.now(clock));
             }
             return deltaFile;
@@ -119,13 +113,8 @@
 
     @Override
     public void save(DeltaFile deltaFile) {
-<<<<<<< HEAD
-        if (!deltaFiPropertiesService.getDeltaFiProperties().getDeltaFileCache().isEnabled() ||
+        if (!deltaFiPropertiesService.getDeltaFiProperties().isCacheEnabled() ||
                 deltaFile.inactiveStage()) {
-=======
-        if (!deltaFiPropertiesService.getDeltaFiProperties().isCacheEnabled() ||
-                deltaFile.inactiveStage() || deltaFile.getVersion() == 0) {
->>>>>>> afe50441
             try {
                 updateRepo(deltaFile);
             } finally {
@@ -136,14 +125,8 @@
         } else if (!deltaFileCache.containsKey(deltaFile.getDid())) {
             updateRepo(deltaFile);
         } else if (deltaFile.getCacheTime().isBefore(OffsetDateTime.now(clock).minus(
-<<<<<<< HEAD
-                deltaFiPropertiesService.getDeltaFiProperties().getDeltaFileCache().getSyncDuration()))) {
+                deltaFiPropertiesService.getDeltaFiProperties().getCacheSyncDuration()))) {
             updateRepo(deltaFile);
-=======
-                deltaFiPropertiesService.getDeltaFiProperties().getCacheSyncDuration()))) {
-            deltaFile.setCacheTime(OffsetDateTime.now(clock));
-            updateRepo(deltaFile, true);
->>>>>>> afe50441
         }
     }
 
