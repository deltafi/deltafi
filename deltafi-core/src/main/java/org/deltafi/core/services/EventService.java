/*
 *    DeltaFi - Data transformation and enrichment platform
 *
 *    Copyright 2021-2023 DeltaFi Contributors <deltafi@deltafi.org>
 *
 *    Licensed under the Apache License, Version 2.0 (the "License");
 *    you may not use this file except in compliance with the License.
 *    You may obtain a copy of the License at
 *
 *        http://www.apache.org/licenses/LICENSE-2.0
 *
 *    Unless required by applicable law or agreed to in writing, software
 *    distributed under the License is distributed on an "AS IS" BASIS,
 *    WITHOUT WARRANTIES OR CONDITIONS OF ANY KIND, either express or implied.
 *    See the License for the specific language governing permissions and
 *    limitations under the License.
 */
package org.deltafi.core.services;

import com.networknt.schema.utils.StringUtils;
import lombok.AllArgsConstructor;
import org.deltafi.core.exceptions.EntityNotFound;
import org.deltafi.core.exceptions.ValidationException;
import org.deltafi.core.repo.EventRepo;
import org.deltafi.core.types.Event;
import org.deltafi.core.types.Event.Severity;
import org.springframework.stereotype.Service;

import java.util.List;
import java.util.Map;
import java.util.Set;
import java.util.UUID;
import java.util.function.Supplier;

@Service
@AllArgsConstructor
public class EventService {
    private static final Set<String> VALID_SEVERITIES = Set.of(Severity.ERROR, Severity.INFO, Severity.SUCCESS, Severity.WARN);

    private final EventRepo eventRepo;

    public List<Event> getEvents(Map<String, String> filters) {
        return eventRepo.findEvents(filters);
    }

    public Event getEvent(UUID id) {
        return eventRepo.findById(id).orElseThrow(notFound(id));
    }

    public Event createEvent(Event event) {
<<<<<<< HEAD
        if (StringUtils.isBlank(event.getSummary()) || event.getSeverity() == null) {
            throw new ValidationException("Event summary and severity are required");
        }

        if (StringUtils.isBlank(event.getSeverity()) || !VALID_SEVERITIES.contains(event.getSeverity())) {
            throw new ValidationException("Severity must be info, success, warn, or error (given severity: " + event.getSeverity() + ")");
        }

        return eventRepo.save(event);
    }

    public Event updateAcknowledgement(UUID id, boolean acknowledged) {
=======
        validateNewEvent(event);
        return eventRepo.insert(event);
    }

    public List<Event> createEvents(List<Event> events) {
        events.forEach(this::validateNewEvent);
        return eventRepo.insert(events);
    }

    public Event updateAcknowledgement(String id, boolean acknowledged) {
>>>>>>> 0e126436
        return eventRepo.updateAcknowledged(id, acknowledged).orElseThrow(notFound(id));
    }

    public Event deleteEvent(UUID id) {
        Event event = getEvent(id);
        eventRepo.deleteById(id);
        return event;
    }

<<<<<<< HEAD
    private Supplier<EntityNotFound> notFound(UUID id) {
=======
    public long notificationCount() {
        return eventRepo.notificationCount();
    }

    private void validateNewEvent(Event event) {
        if (StringUtils.isNotBlank(event.id())) {
            throw new ValidationException("_id cannot be specified on Event creation");
        }

        if (StringUtils.isBlank(event.summary()) || event.severity() == null) {
            throw new ValidationException("Event summary and severity are required");
        }

        if (StringUtils.isBlank(event.severity()) || !VALID_SEVERITIES.contains(event.severity())) {
            throw new ValidationException("Severity must be info, success, warn, or error (given severity: " + event.severity() + ")");
        }
    }

    private Supplier<EntityNotFound> notFound(String id) {
>>>>>>> 0e126436
        return () -> new EntityNotFound("Event with ID '" + id + "' not found.");
    }
}<|MERGE_RESOLUTION|>--- conflicted
+++ resolved
@@ -26,6 +26,7 @@
 import org.deltafi.core.types.Event.Severity;
 import org.springframework.stereotype.Service;
 
+import java.time.OffsetDateTime;
 import java.util.List;
 import java.util.Map;
 import java.util.Set;
@@ -48,31 +49,16 @@
     }
 
     public Event createEvent(Event event) {
-<<<<<<< HEAD
-        if (StringUtils.isBlank(event.getSummary()) || event.getSeverity() == null) {
-            throw new ValidationException("Event summary and severity are required");
-        }
-
-        if (StringUtils.isBlank(event.getSeverity()) || !VALID_SEVERITIES.contains(event.getSeverity())) {
-            throw new ValidationException("Severity must be info, success, warn, or error (given severity: " + event.getSeverity() + ")");
-        }
-
+        validateNewEvent(event);
         return eventRepo.save(event);
     }
 
-    public Event updateAcknowledgement(UUID id, boolean acknowledged) {
-=======
-        validateNewEvent(event);
-        return eventRepo.insert(event);
+    public void createEvents(List<Event> events) {
+        events.forEach(this::validateNewEvent);
+        eventRepo.saveAll(events);
     }
 
-    public List<Event> createEvents(List<Event> events) {
-        events.forEach(this::validateNewEvent);
-        return eventRepo.insert(events);
-    }
-
-    public Event updateAcknowledgement(String id, boolean acknowledged) {
->>>>>>> 0e126436
+    public Event updateAcknowledgement(UUID id, boolean acknowledged) {
         return eventRepo.updateAcknowledged(id, acknowledged).orElseThrow(notFound(id));
     }
 
@@ -82,29 +68,21 @@
         return event;
     }
 
-<<<<<<< HEAD
-    private Supplier<EntityNotFound> notFound(UUID id) {
-=======
     public long notificationCount() {
-        return eventRepo.notificationCount();
+        return eventRepo.notificationCount(OffsetDateTime.now().minusDays(7));
     }
 
     private void validateNewEvent(Event event) {
-        if (StringUtils.isNotBlank(event.id())) {
-            throw new ValidationException("_id cannot be specified on Event creation");
-        }
-
-        if (StringUtils.isBlank(event.summary()) || event.severity() == null) {
+        if (StringUtils.isBlank(event.getSummary()) || event.getSeverity() == null) {
             throw new ValidationException("Event summary and severity are required");
         }
 
-        if (StringUtils.isBlank(event.severity()) || !VALID_SEVERITIES.contains(event.severity())) {
-            throw new ValidationException("Severity must be info, success, warn, or error (given severity: " + event.severity() + ")");
+        if (StringUtils.isBlank(event.getSeverity()) || !VALID_SEVERITIES.contains(event.getSeverity())) {
+            throw new ValidationException("Severity must be info, success, warn, or error (given severity: " + event.getSeverity() + ")");
         }
     }
 
-    private Supplier<EntityNotFound> notFound(String id) {
->>>>>>> 0e126436
+    private Supplier<EntityNotFound> notFound(UUID id) {
         return () -> new EntityNotFound("Event with ID '" + id + "' not found.");
     }
 }