--- conflicted
+++ resolved
@@ -18,24 +18,15 @@
 package org.deltafi.core.services;
 
 import lombok.extern.slf4j.Slf4j;
-<<<<<<< HEAD
 import org.deltafi.common.types.FlowType;
-=======
 import org.deltafi.common.types.Subscriber;
-import org.deltafi.common.types.TransformFlowPlan;
->>>>>>> 123c578f
 import org.deltafi.core.converters.TransformFlowPlanConverter;
 import org.deltafi.core.repo.TransformFlowRepo;
 import org.deltafi.core.services.pubsub.SubscriberService;
-<<<<<<< HEAD
 import org.deltafi.core.types.snapshot.SystemSnapshot;
 import org.deltafi.core.types.snapshot.TransformFlowSnapshot;
 import org.deltafi.core.types.*;
-=======
-import org.deltafi.core.snapshot.SystemSnapshot;
-import org.deltafi.core.snapshot.types.TransformFlowSnapshot;
 import org.deltafi.core.types.TransformFlow;
->>>>>>> 123c578f
 import org.deltafi.core.validation.TransformFlowValidator;
 import org.springframework.boot.info.BuildProperties;
 import org.springframework.stereotype.Service;
@@ -64,12 +55,6 @@
     }
 
     @Override
-<<<<<<< HEAD
-    void copyFlowSpecificFields(TransformFlow sourceFlow, TransformFlow targetFlow) {
-        targetFlow.setMaxErrors(sourceFlow.getMaxErrors());
-    }
-
-    @Override
     protected Class<TransformFlow> getFlowClass() {
         return TransformFlow.class;
     }
@@ -85,8 +70,6 @@
     }
 
     @Override
-=======
->>>>>>> 123c578f
     public void updateSnapshot(SystemSnapshot systemSnapshot) {
         refreshCache();
         systemSnapshot.setTransformFlows(getAll().stream().map(TransformFlowSnapshot::new).toList());
@@ -101,62 +84,4 @@
     public Set<Subscriber> subscriberForTopic(String topic) {
         return topicSubscribers.getOrDefault(topic, Set.of());
     }
-
-<<<<<<< HEAD
-    /**
-     * Sets the maximum number of errors allowed for a given flow, identified by its name.
-     * If the maximum errors for the flow are already set to the specified value, the method
-     * logs a warning and returns false. If the update is successful, the method refreshes the
-     * cache and returns true.
-     *
-     * @param flowName  The name of the flow to update, represented as a {@code String}.
-     * @param maxErrors The new maximum number of errors to be set for the specified flow, as an {@code int}.
-     * @return A {@code boolean} value indicating whether the update was successful (true) or not (false).
-     */
-    public boolean setMaxErrors(String flowName, int maxErrors) {
-        TransformFlow flow = getFlowOrThrow(flowName);
-
-        if (flow.getMaxErrors() == maxErrors) {
-            log.warn("Tried to set max errors on transform flow {} to {} when already set", flowName, maxErrors);
-            return false;
-        }
-
-        if (flowRepo.updateMaxErrors(flowName, maxErrors) > 0) {
-            refreshCache();
-            return true;
-        }
-
-        return false;
-    }
-
-    /**
-     * Retrieves a map containing the maximum number of errors allowed per flow.
-     * This method filters out flows with a maximum error count of 0, only including
-     * those with a positive maximum error count.
-     *
-     * @return A {@code Map<String, Integer>} where each key represents a flow name,
-     * and the corresponding value is the maximum number of errors allowed for that flow.
-     */
-    public Map<String, Integer> maxErrorsPerFlow() {
-        return getRunningFlows().stream()
-                .filter(e -> e.getMaxErrors() >= 0)
-                .collect(Collectors.toMap(Flow::getName, TransformFlow::getMaxErrors));
-    }
-
-    public List<IngressFlowErrorState> ingressFlowErrorsExceeded() {
-        return getRunningFlows().stream()
-                .map(f -> new IngressFlowErrorState(f.getName(), errorCountService.errorsForFlow(f.getName()), f.getMaxErrors()))
-                .filter(s -> s.getMaxErrors() >= 0 && s.getCurrErrors() > s.getMaxErrors())
-                .toList();
-    }
-
-    public Set<String> flowErrorsExceeded() {
-        return ingressFlowErrorsExceeded()
-                .stream()
-                .map(IngressFlowErrorState::getName)
-                .collect(Collectors.toSet());
-    }
-
-=======
->>>>>>> 123c578f
 }