--- conflicted
+++ resolved
@@ -100,12 +100,8 @@
 
     private static final ObjectWriter PRETTY_OBJECT_WRITER = OBJECT_MAPPER.writerWithDefaultPrettyPrinter();
 
-    public static final String CHILD_FLOW_INGRESS_DISABLED_CAUSE = "Child ingress flow disabled";
-    public static final String CHILD_FLOW_INGRESS_DISABLED_CONTEXT = "Child ingress flow disabled due to max errors exceeded: ";
     public static final String NO_EGRESS_CONFIGURED_CAUSE = "No egress flow configured";
     public static final String NO_EGRESS_CONFIGURED_CONTEXT = "This DeltaFile does not match the criteria of any running egress flows";
-    public static final String NO_CHILD_INGRESS_CONFIGURED_CAUSE = "No child ingress flow configured";
-    public static final String NO_CHILD_INGRESS_CONFIGURED_CONTEXT = "This DeltaFile reinject does not match any running ingress flows: ";
 
     private static final int DEFAULT_QUERY_LIMIT = 50;
 
@@ -408,8 +404,6 @@
                 error(deltaFile, event);
                 return;
             }
-
-            DeltaFileStage eventStage = deltaFile.getStage();
 
             deltaFile.ensurePendingAction(event.getFlow(), event.getAction());
 
@@ -442,7 +436,7 @@
                 default -> throw new UnknownTypeException(event.getAction(), deltaFile.getDid(), event.getType());
             }
 
-            completeCollect(event, eventStage, deltaFile);
+            completeCollect(event, deltaFile);
         }
     }
 
@@ -517,20 +511,6 @@
             return;
         }
 
-<<<<<<< HEAD
-        // array of length 1 is used to store the size in bytes
-        final long[] bytes = {0L};
-        if (timedIngressFlow.publishRules() != null) {
-            ingressEvent.getIngressItems().stream()
-                    .map((item) -> buildIngressDeltaFile(event, item))
-                    .forEach(deltaFile -> publishDeltaFile(timedIngressFlow, deltaFile));
-        } else if (timedIngressFlow.getTargetFlow() != null) {
-            ingressEvent.getIngressItems().forEach(ingressItem -> {
-                ingressItem.setFlow(timedIngressFlow.getTargetFlow());
-                DeltaFile deltaFile = ingressOrErrorOnMissingFlow(ingressItem, event.getAction(), event.getFlow(),
-                        event.getStart(), event.getStop());
-                bytes[0] += deltaFile.getIngressBytes();
-=======
         final Counter counter = new Counter();
         if (timedIngressFlow.publishRules() != null) {
             ingressEvent.getIngressItems().stream()
@@ -539,14 +519,12 @@
         } else if (timedIngressFlow.getTargetFlow() != null) {
             ingressEvent.getIngressItems().forEach(ingressItem -> {
                 ingressItem.setFlow(timedIngressFlow.getTargetFlow());
-                ingressItem.setProcessingType(null);
                 DeltaFile deltaFile = ingressOrErrorOnMissingFlow(ingressItem, event.getAction(), event.getFlow(),
                         event.getStart(), event.getStop());
                 if (deltaFile.getStage() == DeltaFileStage.ERROR) {
                     counter.erroredFiles++;
                 }
                 counter.byteCount += deltaFile.getIngressBytes();
->>>>>>> 9c880695
             });
         }
 
@@ -557,9 +535,6 @@
 
         List<Metric> metrics = (event.getMetrics() != null) ? event.getMetrics() : new ArrayList<>();
         metrics.add(new Metric(DeltaFiConstants.FILES_IN, ingressEvent.getIngressItems().size()));
-<<<<<<< HEAD
-        metrics.add(new Metric(DeltaFiConstants.BYTES_IN, bytes[0]));
-=======
         metrics.add(new Metric(DeltaFiConstants.BYTES_IN, counter.byteCount));
 
         if (counter.erroredFiles > 0) {
@@ -607,75 +582,13 @@
         } else {
             // no subscribers were found, save the DeltaFile with the synthetic actions added by the publisherService
             deltaFileCacheService.save(deltaFile);
+
             ActionState lastState = deltaFile.lastAction().getState();
             if (lastState == ActionState.FILTERED) {
                 counter.filteredFiles++;
             } else if (lastState == ActionState.ERROR) {
                 counter.erroredFiles++;
             }
-        }
-    }
-
-    private void completeSyntheticPublishAction(DeltaFile deltaFile, String publisherName) {
-        deltaFile.queueNewAction(publisherName, PUBLISH_ACTION_NAME, ActionType.PUBLISH, false);
-        deltaFile.completeAction(syntheticPublishEvent(deltaFile, publisherName));
-    }
-
-    private ActionEvent syntheticPublishEvent(DeltaFile deltaFile, String publisherName) {
-            OffsetDateTime now = OffsetDateTime.now(clock);
-            return ActionEvent.builder()
-                    .did(deltaFile.getDid())
-                    .flow(publisherName)
-                    .action(PUBLISH_ACTION_NAME)
-                    .start(now)
-                    .stop(now)
-                    .type(ActionEventType.PUBLISH).build();
-    }
-
-    public void transform(DeltaFile deltaFile, ActionEvent event) {
-        TransformEvent transformEvent = event.getTransform();
-        deltaFile.completeAction(event, transformEvent.getContent(), transformEvent.getMetadata(),
-                transformEvent.getDeleteMetadataKeys(), Collections.emptyList(), Collections.emptyList());
->>>>>>> 9c880695
-
-        String flowName = timedIngressFlow.getTargetFlow() != null ? timedIngressFlow.getTargetFlow() :  timedIngressFlow.getName();
-        generateIngressMetrics(metrics, event, flowName, actionClass);
-    }
-
-    private void publishDeltaFile(Publisher publisher, DeltaFile deltaFile) {
-        // need a default source flow to handle no matches off an ingress action
-        deltaFile.getSourceInfo().setFlow(publisher.getName());
-
-        Set<Subscriber> subscribers = publisherService.subscribers(publisher, deltaFile);
-        int count = subscribers.size();
-        if (count == 1) {
-            Subscriber subscriber = subscribers.iterator().next();
-            deltaFile.getSourceInfo().setFlow(subscriber.getName());
-            advanceAndSave(subscriber, deltaFile, false);
-        } else if (count > 1) {
-            List<DeltaFile> childDeltaFiles = new ArrayList<>();
-            List<ActionInvocation> actionInvocations = new ArrayList<>();
-            for (Subscriber subscriber : subscribers) {
-                DeltaFile child = createChildDeltaFile(deltaFile, uuidGenerator.generate());
-                child.getSourceInfo().setFlow(subscriber.getName());
-                actionInvocations.addAll(advanceOnly(subscriber, child, false));
-                deltaFile.getChildDids().add(child.getDid());
-                childDeltaFiles.add(child);
-            }
-
-            // mark the parent as published, so it can be replayed properly
-            completeSyntheticPublishAction(deltaFile, publisher.getName());
-            deltaFile.setStage(DeltaFileStage.COMPLETE);
-            deltaFile.recalculateBytes();
-            deltaFileCacheService.save(deltaFile);
-            deltaFileRepo.saveAll(childDeltaFiles);
-
-            if (!actionInvocations.isEmpty()) {
-                enqueueActions(actionInvocations);
-            }
-        } else {
-            // no subscribers were found, save the DeltaFile with the synthetic actions added by the publisherService
-            deltaFileCacheService.save(deltaFile);
         }
     }
 
@@ -1228,11 +1141,7 @@
 
     private void rerunPublish(DeltaFile deltaFile) {
         TimedIngressFlow timedIngressFlow = timedIngressFlowService.getRunningFlowByName(deltaFile.lastAction().getFlow());
-<<<<<<< HEAD
-        publishDeltaFile(timedIngressFlow, deltaFile);
-=======
         publishDeltaFile(timedIngressFlow, deltaFile, new Counter());
->>>>>>> 9c880695
     }
 
     public List<AcknowledgeResult> acknowledge(List<String> dids, String reason) {
@@ -1365,31 +1274,6 @@
         }
 
         return actionInvocations;
-    }
-
-    private List<ActionInvocation> advanceOnly(Subscriber subscriber, DeltaFile deltaFile, boolean newDeltaFile) {
-        List<ActionInvocation> actionInvocations = new ArrayList<>(stateMachine.advanceSubscriber(subscriber, deltaFile, newDeltaFile));
-
-        if (deltaFile.hasCollectingAction()) {
-            deltaFileCacheService.remove(deltaFile.getDid());
-        }
-
-        return actionInvocations;
-    }
-
-    private void advanceAndSave(Subscriber subscriber, DeltaFile deltaFile, boolean newDeltaFile) {
-        List<ActionInvocation> actionInvocations = new ArrayList<>(stateMachine.advanceSubscriber(subscriber, deltaFile, newDeltaFile));
-
-        if (deltaFile.hasCollectingAction()) {
-            deltaFileCacheService.remove(deltaFile.getDid());
-            deltaFileRepo.save(deltaFile);
-        } else {
-            deltaFileCacheService.save(deltaFile);
-        }
-
-        if (!actionInvocations.isEmpty()) {
-            enqueueActions(actionInvocations);
-        }
     }
 
     private List<ActionInvocation> advanceOnly(Subscriber subscriber, DeltaFile deltaFile, boolean newDeltaFile) {
@@ -2061,14 +1945,8 @@
         }
     }
 
-<<<<<<< HEAD
     private void completeCollect(ActionEvent event, DeltaFile deltaFile) {
         ActionConfiguration actionConfiguration = actionConfiguration(event.getFlow(), event.getAction());
-=======
-    private void completeCollect(ActionEvent event, DeltaFileStage eventStage, DeltaFile deltaFile) {
-        ActionConfiguration actionConfiguration = actionConfiguration(event.getFlow(), event.getAction(),
-                deltaFile.getSourceInfo().getProcessingType(), eventStage);
->>>>>>> 9c880695
         if ((actionConfiguration != null) && (actionConfiguration.getCollect() != null)) {
             List<ActionInvocation> actionInvocations = new ArrayList<>();
             List<DeltaFile> parentDeltaFiles = deltaFileRepo.findAllById(deltaFile.getParentDids());
