/*
 *    DeltaFi - Data transformation and enrichment platform
 *
 *    Copyright 2021-2023 DeltaFi Contributors <deltafi@deltafi.org>
 *
 *    Licensed under the Apache License, Version 2.0 (the "License");
 *    you may not use this file except in compliance with the License.
 *    You may obtain a copy of the License at
 *
 *        http://www.apache.org/licenses/LICENSE-2.0
 *
 *    Unless required by applicable law or agreed to in writing, software
 *    distributed under the License is distributed on an "AS IS" BASIS,
 *    WITHOUT WARRANTIES OR CONDITIONS OF ANY KIND, either express or implied.
 *    See the License for the specific language governing permissions and
 *    limitations under the License.
 */
package org.deltafi.core.plugin.generator.flows;

import org.deltafi.common.types.ActionConfiguration;
import org.deltafi.common.types.EgressFlowPlan;
import org.deltafi.common.types.FlowPlan;
import org.deltafi.common.types.Rule;
import org.deltafi.core.plugin.generator.ActionGeneratorInput;
import org.springframework.stereotype.Service;

import java.util.ArrayList;
import java.util.List;
import java.util.Set;

@Service
public class EgressFlowPlanGenerator {

    static final String FLOW_NAME_POSTFIX = "-egress";

    /**
     * Generate egress flow plans using the given actions
     * @param baseFlowName prefix to use for the flow plan name
     * @param egressActions egress actions to use in the flow plans, a default egress action will be used if this is
     *                      null or empty
     * @return list of flow plans built using the given actions
     */
    List<FlowPlan> generateEgressFlowPlans(String baseFlowName, List<ActionGeneratorInput> egressActions) {
        List<ActionConfiguration> egressActionConfigs = ActionUtil.egressActionConfigurations(egressActions);

        String planName = baseFlowName + FLOW_NAME_POSTFIX;
        List<FlowPlan> egressFlowPlans = new ArrayList<>();

        if (egressActionConfigs.size() == 1) {
            Rule subscribeRule = new Rule(baseFlowName + FLOW_NAME_POSTFIX);
            egressFlowPlans.add(generateEgressFlow(planName, egressActionConfigs.getFirst(), Set.of(subscribeRule)));
        } else {
            for (int i = 0; i < egressActionConfigs.size(); i++) {
<<<<<<< HEAD
                ActionConfiguration egressActionConfiguration = egressActionConfigs.get(i);
=======
>>>>>>> d3cee4ed
                int planNum = i + 1;
                Rule subscribeRule = new Rule(baseFlowName + FLOW_NAME_POSTFIX + "-" + planNum);
                EgressActionConfiguration egressActionConfiguration = egressActionConfigs.get(i);
                egressFlowPlans.add(generateEgressFlow(planName + "-" + planNum, egressActionConfiguration,
                        Set.of(subscribeRule)));
            }
        }

        return egressFlowPlans;
    }

<<<<<<< HEAD
    private FlowPlan generateEgressFlow(String planName, ActionConfiguration egressAction) {
        return new EgressFlowPlan(planName, "Sample egress flow", egressAction);
=======
    private FlowPlan generateEgressFlow(String planName, EgressActionConfiguration egressAction,
                                        Set<Rule> subscribeRuleSet) {
        EgressFlowPlan egressFlowPlan = new EgressFlowPlan(planName, "Sample egress flow", egressAction);
        egressFlowPlan.setSubscribe(subscribeRuleSet);
        return egressFlowPlan;
>>>>>>> d3cee4ed
    }

}<|MERGE_RESOLUTION|>--- conflicted
+++ resolved
@@ -51,13 +51,9 @@
             egressFlowPlans.add(generateEgressFlow(planName, egressActionConfigs.getFirst(), Set.of(subscribeRule)));
         } else {
             for (int i = 0; i < egressActionConfigs.size(); i++) {
-<<<<<<< HEAD
-                ActionConfiguration egressActionConfiguration = egressActionConfigs.get(i);
-=======
->>>>>>> d3cee4ed
                 int planNum = i + 1;
                 Rule subscribeRule = new Rule(baseFlowName + FLOW_NAME_POSTFIX + "-" + planNum);
-                EgressActionConfiguration egressActionConfiguration = egressActionConfigs.get(i);
+                ActionConfiguration egressActionConfiguration = egressActionConfigs.get(i);
                 egressFlowPlans.add(generateEgressFlow(planName + "-" + planNum, egressActionConfiguration,
                         Set.of(subscribeRule)));
             }
@@ -66,16 +62,11 @@
         return egressFlowPlans;
     }
 
-<<<<<<< HEAD
-    private FlowPlan generateEgressFlow(String planName, ActionConfiguration egressAction) {
-        return new EgressFlowPlan(planName, "Sample egress flow", egressAction);
-=======
-    private FlowPlan generateEgressFlow(String planName, EgressActionConfiguration egressAction,
+    private FlowPlan generateEgressFlow(String planName, ActionConfiguration egressAction,
                                         Set<Rule> subscribeRuleSet) {
         EgressFlowPlan egressFlowPlan = new EgressFlowPlan(planName, "Sample egress flow", egressAction);
         egressFlowPlan.setSubscribe(subscribeRuleSet);
         return egressFlowPlan;
->>>>>>> d3cee4ed
     }
 
 }