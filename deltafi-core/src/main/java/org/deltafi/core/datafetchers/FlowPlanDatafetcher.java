/*
 *    DeltaFi - Data transformation and enrichment platform
 *
 *    Copyright 2021-2023 DeltaFi Contributors <deltafi@deltafi.org>
 *
 *    Licensed under the Apache License, Version 2.0 (the "License");
 *    you may not use this file except in compliance with the License.
 *    You may obtain a copy of the License at
 *
 *        http://www.apache.org/licenses/LICENSE-2.0
 *
 *    Unless required by applicable law or agreed to in writing, software
 *    distributed under the License is distributed on an "AS IS" BASIS,
 *    WITHOUT WARRANTIES OR CONDITIONS OF ANY KIND, either express or implied.
 *    See the License for the specific language governing permissions and
 *    limitations under the License.
 */
package org.deltafi.core.datafetchers;

import com.fasterxml.jackson.core.JsonProcessingException;
import com.fasterxml.jackson.databind.ObjectMapper;
import com.fasterxml.jackson.dataformat.yaml.YAMLFactory;
import com.fasterxml.jackson.datatype.jsr310.JavaTimeModule;
import com.netflix.graphql.dgs.DgsComponent;
import com.netflix.graphql.dgs.DgsMutation;
import com.netflix.graphql.dgs.DgsQuery;
import com.netflix.graphql.dgs.InputArgument;
import com.netflix.graphql.dgs.exceptions.DgsEntityNotFoundException;
import lombok.RequiredArgsConstructor;
import lombok.extern.slf4j.Slf4j;
import org.deltafi.common.constant.DeltaFiConstants;
import org.deltafi.common.types.*;
import org.deltafi.core.audit.CoreAuditLogger;
import org.deltafi.core.generated.types.*;
import org.deltafi.core.plugin.PluginRegistryService;
import org.deltafi.core.plugin.SystemPluginService;
import org.deltafi.core.repo.FlowRepo;
import org.deltafi.core.security.NeedsPermission;
import org.deltafi.core.services.*;
import org.deltafi.core.types.snapshot.FlowSnapshot;
import org.deltafi.core.types.*;

import java.util.*;

@DgsComponent
@RequiredArgsConstructor
@Slf4j
public class FlowPlanDatafetcher {
    private static final ObjectMapper OBJECT_MAPPER = new ObjectMapper().registerModule(new JavaTimeModule());

    public static final ActionFamily INGRESS_FAMILY = ActionFamily.newBuilder().family("INGRESS").actionNames(List.of(DeltaFiConstants.INGRESS_ACTION)).build();

    private static final ObjectMapper YAML_EXPORTER = new ObjectMapper(new YAMLFactory()).registerModule(new JavaTimeModule());

    private final EgressFlowPlanService egressFlowPlanService;
    private final EgressFlowService egressFlowService;
    private final RestDataSourcePlanService restDataSourcePlanService;
    private final TimedDataSourcePlanService timedDataSourcePlanService;
    private final RestDataSourceService restDataSourceService;
    private final TransformFlowPlanService transformFlowPlanService;
    private final TransformFlowService transformFlowService;
    private final AnnotationService annotationService;
    private final PluginVariableService pluginVariableService;
    private final PluginRegistryService pluginRegistryService;
    private final SystemPluginService systemPluginService;
<<<<<<< HEAD
    private final TimedDataSourceService timedDataSourceService;
=======
    private final CoreAuditLogger auditLogger;
>>>>>>> 581954e1

    @DgsMutation
    @NeedsPermission.FlowUpdate
    public boolean setMaxErrors(@InputArgument String flowName, @InputArgument Integer maxErrors) {
        if (transformFlowService.hasFlow(flowName)) {
            auditLogger.audit("set max errors to {} for flow {}", maxErrors, flowName);
            return transformFlowService.setMaxErrors(flowName, maxErrors);
        } else {
            throw new DgsEntityNotFoundException("No normalize or transform flow exists with the name: " + flowName);
        }
    }

    @DgsMutation
    @NeedsPermission.FlowUpdate
    public boolean setEgressFlowExpectedAnnotations(@InputArgument String flowName, @InputArgument Set<String> expectedAnnotations) {
        auditLogger.audit("set expected annotations for flow {} to {}", flowName, expectedAnnotations);
        return annotationService.setExpectedAnnotations(flowName, expectedAnnotations);
    }

    @DgsMutation
    @NeedsPermission.FlowUpdate
    public boolean enableEgressTestMode(@InputArgument String flowName) {
        auditLogger.audit("enabled egress test mode for flow {}", flowName);
        return egressFlowService.enableTestMode(flowName);
    }

    @DgsMutation
    @NeedsPermission.FlowUpdate
    public boolean disableEgressTestMode(@InputArgument String flowName) {
        auditLogger.audit("disabled egress test mode for flow {}", flowName);
        return egressFlowService.disableTestMode(flowName);
    }

    @DgsMutation
    @NeedsPermission.Admin
    public boolean setTimedDataSourceMemo(@InputArgument String name, String memo) {
<<<<<<< HEAD
        return timedDataSourceService.setMemo(name, memo);
=======
        auditLogger.audit("set timed source memo for flow {} to {}", name, memo);
        return dataSourceService.setMemo(name, memo);
>>>>>>> 581954e1
    }

    @DgsMutation
    @NeedsPermission.FlowUpdate
    public boolean setTimedDataSourceCronSchedule(@InputArgument String name, String cronSchedule) {
<<<<<<< HEAD
        return timedDataSourceService.setCronSchedule(name, cronSchedule);
=======
        auditLogger.audit("set timed source cron schedule for flow {} to {}", name, cronSchedule);
        return dataSourceService.setCronSchedule(name, cronSchedule);
>>>>>>> 581954e1
    }

    @DgsMutation
    @NeedsPermission.FlowPlanCreate
    public EgressFlow saveEgressFlowPlan(@InputArgument EgressFlowPlanInput egressFlowPlan) {
<<<<<<< HEAD
        return saveFlowPlan(egressFlowPlanService, egressFlowPlan, EgressFlowPlanEntity.class);
=======
        auditLogger.audit("saved egress flow plan {}", egressFlowPlan.getName());
        return saveFlowPlan(egressFlowPlanService, egressFlowPlan, EgressFlowPlan.class);
>>>>>>> 581954e1
    }

    @DgsMutation
    @NeedsPermission.FlowPlanDelete
    public boolean removeEgressFlowPlan(@InputArgument String name) {
        auditLogger.audit("removed egress flow plan {}", name);
        return removeFlowAndFlowPlan(egressFlowPlanService,name);
    }

    @DgsMutation
    @NeedsPermission.FlowStart
    public boolean startEgressFlow(@InputArgument String flowName) {
        auditLogger.audit("started egress flow {}", flowName);
        return egressFlowService.startFlow(flowName);
    }

    @DgsMutation
    @NeedsPermission.FlowStop
    public boolean stopEgressFlow(@InputArgument String flowName) {
        auditLogger.audit("stopped egress flow {}", flowName);
        return egressFlowService.stopFlow(flowName);
    }

    @DgsMutation
    @NeedsPermission.FlowPlanCreate
<<<<<<< HEAD
    public TimedDataSource saveTimedDataSourcePlan(@InputArgument TimedDataSourcePlanInput dataSourcePlan) {
        return saveFlowPlan(timedDataSourcePlanService, dataSourcePlan, TimedDataSourcePlanEntity.class);
=======
    public DataSource saveTimedDataSourcePlan(@InputArgument TimedDataSourcePlanInput dataSourcePlan) {
        auditLogger.audit("saved timed source plan {}", dataSourcePlan.getName());
        return saveFlowPlan(dataSourcePlanService, dataSourcePlan, DataSourcePlan.class);
>>>>>>> 581954e1
    }

    @DgsMutation
    @NeedsPermission.FlowPlanCreate
<<<<<<< HEAD
    public RestDataSource saveRestDataSourcePlan(@InputArgument RestDataSourcePlanInput dataSourcePlan) {
        return saveFlowPlan(restDataSourcePlanService, dataSourcePlan, RestDataSourcePlanEntity.class);
=======
    public DataSource saveRestDataSourcePlan(@InputArgument RestDataSourcePlanInput dataSourcePlan) {
        auditLogger.audit("saved rest source plan {}", dataSourcePlan.getName());
        return saveFlowPlan(dataSourcePlanService, dataSourcePlan, DataSourcePlan.class);
>>>>>>> 581954e1
    }

    @DgsMutation
    @NeedsPermission.FlowPlanDelete
<<<<<<< HEAD
    public boolean removeRestDataSourcePlan(@InputArgument String name) {
        return removeFlowAndFlowPlan(restDataSourcePlanService, name);
    }

    @DgsMutation
    @NeedsPermission.FlowPlanDelete
    public boolean removeTimedDataSourcePlan(@InputArgument String name) {
        return removeFlowAndFlowPlan(timedDataSourcePlanService, name);
=======
    public boolean removeDataSourcePlan(@InputArgument String name) {
        auditLogger.audit("removed dataSource plan {}", name);
        return removeFlowAndFlowPlan(dataSourcePlanService, name);
>>>>>>> 581954e1
    }

    @DgsMutation
    @NeedsPermission.FlowStart
<<<<<<< HEAD
    public boolean startRestDataSource(@InputArgument String name) {
        return restDataSourceService.startFlow(name);
    }

    @DgsMutation
    @NeedsPermission.FlowStart
    public boolean startTimedDataSource(@InputArgument String name) {
        return timedDataSourceService.startFlow(name);
=======
    public boolean startDataSource(@InputArgument String name) {
        auditLogger.audit("started dataSource {}", name);
        return dataSourceService.startFlow(name);
>>>>>>> 581954e1
    }

    @DgsMutation
    @NeedsPermission.FlowStop
<<<<<<< HEAD
    public boolean stopRestDataSource(@InputArgument String name) {
        return restDataSourceService.stopFlow(name);
    }

    @DgsMutation
    @NeedsPermission.FlowStop
    public boolean stopTimedDataSource(@InputArgument String name) {
        return timedDataSourceService.stopFlow(name);
    }

    @DgsMutation
    @NeedsPermission.FlowUpdate
    public boolean enableRestDataSourceTestMode(@InputArgument String name) {
        return restDataSourceService.enableTestMode(name);
    }

    @DgsMutation
    @NeedsPermission.FlowUpdate
    public boolean enableTimedDataSourceTestMode(@InputArgument String name) {
        return timedDataSourceService.enableTestMode(name);
=======
    public boolean stopDataSource(@InputArgument String name) {
        auditLogger.audit("stopped dataSource {}", name);
        return dataSourceService.stopFlow(name);
>>>>>>> 581954e1
    }

    @DgsMutation
    @NeedsPermission.FlowUpdate
<<<<<<< HEAD
    public boolean disableRestDataSourceTestMode(@InputArgument String name) {
        return restDataSourceService.disableTestMode(name);
=======
    public boolean enableDataSourceTestMode(@InputArgument String name) {
        auditLogger.audit("enabled test mode for dataSource {}", name);
        return dataSourceService.enableTestMode(name);
>>>>>>> 581954e1
    }

    @DgsMutation
    @NeedsPermission.FlowUpdate
<<<<<<< HEAD
    public boolean disableTimedDataSourceTestMode(@InputArgument String name) {
        return timedDataSourceService.disableTestMode(name);
=======
    public boolean disableDataSourceTestMode(@InputArgument String name) {
        auditLogger.audit("disabled test mode for dataSource {}", name);
        return dataSourceService.disableTestMode(name);
>>>>>>> 581954e1
    }

    @DgsMutation
    @NeedsPermission.FlowPlanCreate
    public TransformFlow saveTransformFlowPlan(@InputArgument TransformFlowPlanInput transformFlowPlan) {
<<<<<<< HEAD
        return saveFlowPlan(transformFlowPlanService, transformFlowPlan, TransformFlowPlanEntity.class);
=======
        auditLogger.audit("saved transform flow plan {}", transformFlowPlan.getName());
        return saveFlowPlan(transformFlowPlanService, transformFlowPlan, TransformFlowPlan.class);
>>>>>>> 581954e1
    }

    @DgsMutation
    @NeedsPermission.FlowPlanDelete
    public boolean removeTransformFlowPlan(@InputArgument String name) {
        auditLogger.audit("removed transform flow plan {}", name);
        return removeFlowAndFlowPlan(transformFlowPlanService, name);
    }

    @DgsMutation
    @NeedsPermission.FlowStart
    public boolean startTransformFlow(@InputArgument String flowName) {
        auditLogger.audit("started transform flow {}", flowName);
        return transformFlowService.startFlow(flowName);
    }

    @DgsMutation
    @NeedsPermission.FlowStop
    public boolean stopTransformFlow(@InputArgument String flowName) {
        auditLogger.audit("stopped transform flow {}", flowName);
        return transformFlowService.stopFlow(flowName);
    }

    @DgsMutation
    @NeedsPermission.FlowUpdate
    public boolean enableTransformTestMode(@InputArgument String flowName) {
        auditLogger.audit("enabled test mode for transform flow {}", flowName);
        return transformFlowService.enableTestMode(flowName);
    }

    @DgsMutation
    @NeedsPermission.FlowUpdate
    public boolean disableTransformTestMode(@InputArgument String flowName) {
        auditLogger.audit("disabled test mode for transform flow {}", flowName);
        return transformFlowService.disableTestMode(flowName);
    }

    @DgsMutation
    @NeedsPermission.PluginVariableUpdate
    public boolean savePluginVariables(@InputArgument List<Variable> variables) {
        auditLogger.audit("saved plugin variables {}", CoreAuditLogger.listToString(variables, Variable::getName));
        pluginVariableService.validateAndSaveVariables(systemPluginService.getSystemPluginCoordinates(), variables);
        return true;
    }

    @DgsMutation
    @NeedsPermission.PluginVariableUpdate
    public boolean removePluginVariables() {
        auditLogger.audit("removed system plugin variables");
        pluginVariableService.removeVariables(systemPluginService.getSystemPluginCoordinates());
        return true;
    }

    @DgsMutation
    @NeedsPermission.PluginVariableUpdate
    public boolean setPluginVariableValues(@InputArgument PluginCoordinates pluginCoordinates, @InputArgument List<KeyValue> variables) {
        auditLogger.audit("updated plugin variables: {}", CoreAuditLogger.listToString(variables));
        boolean updated = pluginVariableService.setVariableValues(pluginCoordinates, variables);
        if (updated) {
            egressFlowPlanService.rebuildFlowsForPlugin(pluginCoordinates);
            transformFlowPlanService.rebuildFlowsForPlugin(pluginCoordinates);
            restDataSourcePlanService.rebuildFlowsForPlugin(pluginCoordinates);
            timedDataSourcePlanService.rebuildFlowsForPlugin(pluginCoordinates);
        }
        return updated;
    }

    @DgsQuery
    @NeedsPermission.FlowView
    public EgressFlow getEgressFlow(@InputArgument String flowName) {
        return egressFlowService.getFlowOrThrow(flowName);
    }

    @DgsQuery
    @NeedsPermission.FlowView
    public RestDataSource getRestDataSource(@InputArgument String name) {
        return restDataSourceService.getFlowOrThrow(name);
    }

    @DgsQuery
    @NeedsPermission.FlowView
    public TimedDataSource getTimedDataSource(@InputArgument String name) {
        return timedDataSourceService.getFlowOrThrow(name);
    }

    @DgsQuery
    @NeedsPermission.FlowView
    public TransformFlow getTransformFlow(@InputArgument String flowName) {
        return transformFlowService.getFlowOrThrow(flowName);
    }

    @DgsQuery
    @NeedsPermission.FlowValidate
    public EgressFlow validateEgressFlow(@InputArgument String flowName) {
        return egressFlowService.validateAndSaveFlow(flowName);
    }

    @DgsQuery
    @NeedsPermission.FlowValidate
    public RestDataSource validateRestDataSource(@InputArgument String name) {
        return restDataSourceService.validateAndSaveFlow(name);
    }

    @DgsQuery
    @NeedsPermission.FlowValidate
    public TimedDataSource validateTimedDataSource(@InputArgument String name) {
        return timedDataSourceService.validateAndSaveFlow(name);
    }

    @DgsQuery
    @NeedsPermission.FlowValidate
    public TransformFlow validateTransformFlow(@InputArgument String flowName) {
        return transformFlowService.validateAndSaveFlow(flowName);
    }

    @DgsQuery
    @NeedsPermission.FlowView
    public EgressFlowPlanEntity getEgressFlowPlan(@InputArgument String planName) {
        return egressFlowPlanService.getPlanByName(planName);
    }

    @DgsQuery
    @NeedsPermission.FlowView
    public RestDataSourcePlanEntity getRestDataSourcePlan(@InputArgument String planName) {
        return restDataSourcePlanService.getPlanByName(planName);
    }

    @DgsQuery
    @NeedsPermission.FlowView
    public TimedDataSourcePlanEntity getTimedDataSourcePlan(@InputArgument String planName) {
        return timedDataSourcePlanService.getPlanByName(planName);
    }

    @DgsQuery
    @NeedsPermission.FlowView
    public TransformFlowPlanEntity getTransformFlowPlan(@InputArgument String planName) {
        return transformFlowPlanService.getPlanByName(planName);
    }

    @DgsQuery
    @NeedsPermission.FlowView
    public String exportConfigAsYaml() throws JsonProcessingException {
        Map<String, List<? extends Flow>> flowMap = new HashMap<>();
        flowMap.put("egressFlows", egressFlowService.getAll());
        flowMap.put("transformFlows", transformFlowService.getAll());
        flowMap.put("dataSources", restDataSourceService.getAll());

        return YAML_EXPORTER.writeValueAsString(flowMap);
    }

    @DgsQuery
    @NeedsPermission.FlowView
    public SystemFlows getRunningFlows() {
        return SystemFlows.newBuilder()
                .egress(egressFlowService.getRunningFlows())
                .transform(transformFlowService.getRunningFlows())
                .restDataSource(restDataSourceService.getRunningFlows())
                .timedDataSource(timedDataSourceService.getRunningFlows()).build();
    }

    @DgsQuery
    @NeedsPermission.UIAccess
    public FlowNames getFlowNames(@InputArgument FlowState state) {
        return FlowNames.newBuilder()
                .egress(egressFlowService.getFlowNamesByState(state))
                .transform(transformFlowService.getFlowNamesByState(state))
                .restDataSource(restDataSourceService.getFlowNamesByState(state))
                .timedDataSource(timedDataSourceService.getFlowNamesByState(state)).build();
    }

    @DgsQuery
    @NeedsPermission.FlowView
    public SystemFlows getAllFlows() {
        return SystemFlows.newBuilder()
                .egress(egressFlowService.getAllUncached())
                .transform(transformFlowService.getAllUncached())
                .restDataSource(restDataSourceService.getAllUncached())
                .timedDataSource(timedDataSourceService.getAllUncached()).build();
    }

    @DgsQuery
    @NeedsPermission.FlowView
    public SystemFlowPlans getAllFlowPlans() {
        return SystemFlowPlans.newBuilder()
                .egressPlans(egressFlowPlanService.getAll().stream().map(f -> (EgressFlowPlan) f.toFlowPlan()).toList())
                .transformPlans(transformFlowPlanService.getAll().stream().map(f -> (TransformFlowPlan) f.toFlowPlan()).toList())
                .restDataSources(restDataSourcePlanService.getAll().stream().map(f -> (RestDataSourcePlan) f.toFlowPlan()).toList())
                .timedDataSources(timedDataSourcePlanService.getAll().stream().map(f -> (TimedDataSourcePlan) f.toFlowPlan()).toList()).build();
    }

    @DgsQuery
    @NeedsPermission.FlowView
    public Collection<Flows> getFlows() {
        return pluginRegistryService.getFlowsByPlugin();
    }

    @DgsQuery
    @NeedsPermission.FlowView
    public Collection<ActionFamily> getActionNamesByFamily() {
        EnumMap<ActionType, ActionFamily> actionFamilyMap = new EnumMap<>(ActionType.class);
        actionFamilyMap.put(ActionType.INGRESS, INGRESS_FAMILY);
        egressFlowService.getAll().forEach(flow -> flow.updateActionNamesByFamily(actionFamilyMap));
        transformFlowService.getAll().forEach(flow -> flow.updateActionNamesByFamily(actionFamilyMap));
        restDataSourceService.getAll().forEach(flow -> flow.updateActionNamesByFamily(actionFamilyMap));
        timedDataSourceService.getAll().forEach(flow -> flow.updateActionNamesByFamily(actionFamilyMap));
        return actionFamilyMap.values();
    }

    @DgsQuery
    @NeedsPermission.FlowView
    public List<IngressFlowErrorState> ingressFlowErrorsExceeded() {
        return transformFlowService.ingressFlowErrorsExceeded();
    }

    private boolean removeFlowAndFlowPlan(FlowPlanService<?, ?, ?, ?> flowPlanService, String flowPlanName) {
        return flowPlanService.removePlan(flowPlanName, systemPluginService.getSystemPluginCoordinates());
    }

    private <T extends FlowPlanEntity, R extends Flow, S extends FlowSnapshot, U extends FlowRepo> R saveFlowPlan(FlowPlanService<T, R, S, U> flowPlanService, Object input, Class<T> clazz) {
        T flowPlan = OBJECT_MAPPER.convertValue(input, clazz);
        flowPlan.setSourcePlugin(systemPluginService.getSystemPluginCoordinates());
        return flowPlanService.saveFlowPlan(flowPlan);
    }
}<|MERGE_RESOLUTION|>--- conflicted
+++ resolved
@@ -63,11 +63,8 @@
     private final PluginVariableService pluginVariableService;
     private final PluginRegistryService pluginRegistryService;
     private final SystemPluginService systemPluginService;
-<<<<<<< HEAD
     private final TimedDataSourceService timedDataSourceService;
-=======
     private final CoreAuditLogger auditLogger;
->>>>>>> 581954e1
 
     @DgsMutation
     @NeedsPermission.FlowUpdate
@@ -104,34 +101,22 @@
     @DgsMutation
     @NeedsPermission.Admin
     public boolean setTimedDataSourceMemo(@InputArgument String name, String memo) {
-<<<<<<< HEAD
+        auditLogger.audit("set timed source memo for flow {} to {}", name, memo);
         return timedDataSourceService.setMemo(name, memo);
-=======
-        auditLogger.audit("set timed source memo for flow {} to {}", name, memo);
-        return dataSourceService.setMemo(name, memo);
->>>>>>> 581954e1
     }
 
     @DgsMutation
     @NeedsPermission.FlowUpdate
     public boolean setTimedDataSourceCronSchedule(@InputArgument String name, String cronSchedule) {
-<<<<<<< HEAD
+        auditLogger.audit("set timed source cron schedule for flow {} to {}", name, cronSchedule);
         return timedDataSourceService.setCronSchedule(name, cronSchedule);
-=======
-        auditLogger.audit("set timed source cron schedule for flow {} to {}", name, cronSchedule);
-        return dataSourceService.setCronSchedule(name, cronSchedule);
->>>>>>> 581954e1
     }
 
     @DgsMutation
     @NeedsPermission.FlowPlanCreate
     public EgressFlow saveEgressFlowPlan(@InputArgument EgressFlowPlanInput egressFlowPlan) {
-<<<<<<< HEAD
+        auditLogger.audit("saved egress flow plan {}", egressFlowPlan.getName());
         return saveFlowPlan(egressFlowPlanService, egressFlowPlan, EgressFlowPlanEntity.class);
-=======
-        auditLogger.audit("saved egress flow plan {}", egressFlowPlan.getName());
-        return saveFlowPlan(egressFlowPlanService, egressFlowPlan, EgressFlowPlan.class);
->>>>>>> 581954e1
     }
 
     @DgsMutation
@@ -157,127 +142,93 @@
 
     @DgsMutation
     @NeedsPermission.FlowPlanCreate
-<<<<<<< HEAD
-    public TimedDataSource saveTimedDataSourcePlan(@InputArgument TimedDataSourcePlanInput dataSourcePlan) {
-        return saveFlowPlan(timedDataSourcePlanService, dataSourcePlan, TimedDataSourcePlanEntity.class);
-=======
     public DataSource saveTimedDataSourcePlan(@InputArgument TimedDataSourcePlanInput dataSourcePlan) {
         auditLogger.audit("saved timed source plan {}", dataSourcePlan.getName());
-        return saveFlowPlan(dataSourcePlanService, dataSourcePlan, DataSourcePlan.class);
->>>>>>> 581954e1
+        return saveFlowPlan(timedDataSourcePlanService, dataSourcePlan, TimedDataSourcePlanEntity.class);
     }
 
     @DgsMutation
     @NeedsPermission.FlowPlanCreate
-<<<<<<< HEAD
-    public RestDataSource saveRestDataSourcePlan(@InputArgument RestDataSourcePlanInput dataSourcePlan) {
-        return saveFlowPlan(restDataSourcePlanService, dataSourcePlan, RestDataSourcePlanEntity.class);
-=======
     public DataSource saveRestDataSourcePlan(@InputArgument RestDataSourcePlanInput dataSourcePlan) {
         auditLogger.audit("saved rest source plan {}", dataSourcePlan.getName());
-        return saveFlowPlan(dataSourcePlanService, dataSourcePlan, DataSourcePlan.class);
->>>>>>> 581954e1
+        return saveFlowPlan(restDataSourcePlanService, dataSourcePlan, RestDataSourcePlanEntity.class);
     }
 
     @DgsMutation
     @NeedsPermission.FlowPlanDelete
-<<<<<<< HEAD
     public boolean removeRestDataSourcePlan(@InputArgument String name) {
+        auditLogger.audit("removed restDataSource plan {}", name);
         return removeFlowAndFlowPlan(restDataSourcePlanService, name);
     }
 
     @DgsMutation
     @NeedsPermission.FlowPlanDelete
     public boolean removeTimedDataSourcePlan(@InputArgument String name) {
+        auditLogger.audit("removed timedDataSource plan {}", name);
         return removeFlowAndFlowPlan(timedDataSourcePlanService, name);
-=======
-    public boolean removeDataSourcePlan(@InputArgument String name) {
-        auditLogger.audit("removed dataSource plan {}", name);
-        return removeFlowAndFlowPlan(dataSourcePlanService, name);
->>>>>>> 581954e1
     }
 
     @DgsMutation
     @NeedsPermission.FlowStart
-<<<<<<< HEAD
     public boolean startRestDataSource(@InputArgument String name) {
+        auditLogger.audit("started restDataSource {}", name);
         return restDataSourceService.startFlow(name);
     }
 
     @DgsMutation
     @NeedsPermission.FlowStart
     public boolean startTimedDataSource(@InputArgument String name) {
+        auditLogger.audit("started timedDataSource {}", name);
         return timedDataSourceService.startFlow(name);
-=======
-    public boolean startDataSource(@InputArgument String name) {
-        auditLogger.audit("started dataSource {}", name);
-        return dataSourceService.startFlow(name);
->>>>>>> 581954e1
     }
 
     @DgsMutation
     @NeedsPermission.FlowStop
-<<<<<<< HEAD
     public boolean stopRestDataSource(@InputArgument String name) {
+        auditLogger.audit("stopped restDataSource {}", name);
         return restDataSourceService.stopFlow(name);
     }
 
     @DgsMutation
     @NeedsPermission.FlowStop
     public boolean stopTimedDataSource(@InputArgument String name) {
+        auditLogger.audit("stopped timedDataSource {}", name);
         return timedDataSourceService.stopFlow(name);
     }
 
     @DgsMutation
     @NeedsPermission.FlowUpdate
     public boolean enableRestDataSourceTestMode(@InputArgument String name) {
+        auditLogger.audit("enabled test mode for restDataSource {}", name);
         return restDataSourceService.enableTestMode(name);
     }
 
     @DgsMutation
     @NeedsPermission.FlowUpdate
     public boolean enableTimedDataSourceTestMode(@InputArgument String name) {
+        auditLogger.audit("enabled test mode for timedDataSource {}", name);
         return timedDataSourceService.enableTestMode(name);
-=======
-    public boolean stopDataSource(@InputArgument String name) {
-        auditLogger.audit("stopped dataSource {}", name);
-        return dataSourceService.stopFlow(name);
->>>>>>> 581954e1
-    }
-
-    @DgsMutation
-    @NeedsPermission.FlowUpdate
-<<<<<<< HEAD
+    }
+
+    @DgsMutation
+    @NeedsPermission.FlowUpdate
     public boolean disableRestDataSourceTestMode(@InputArgument String name) {
+        auditLogger.audit("disabled test mode for restDataSource {}", name);
         return restDataSourceService.disableTestMode(name);
-=======
-    public boolean enableDataSourceTestMode(@InputArgument String name) {
-        auditLogger.audit("enabled test mode for dataSource {}", name);
-        return dataSourceService.enableTestMode(name);
->>>>>>> 581954e1
-    }
-
-    @DgsMutation
-    @NeedsPermission.FlowUpdate
-<<<<<<< HEAD
+    }
+
+    @DgsMutation
+    @NeedsPermission.FlowUpdate
     public boolean disableTimedDataSourceTestMode(@InputArgument String name) {
+        auditLogger.audit("disabled test mode for timedDataSource {}", name);
         return timedDataSourceService.disableTestMode(name);
-=======
-    public boolean disableDataSourceTestMode(@InputArgument String name) {
-        auditLogger.audit("disabled test mode for dataSource {}", name);
-        return dataSourceService.disableTestMode(name);
->>>>>>> 581954e1
     }
 
     @DgsMutation
     @NeedsPermission.FlowPlanCreate
     public TransformFlow saveTransformFlowPlan(@InputArgument TransformFlowPlanInput transformFlowPlan) {
-<<<<<<< HEAD
+        auditLogger.audit("saved transform flow plan {}", transformFlowPlan.getName());
         return saveFlowPlan(transformFlowPlanService, transformFlowPlan, TransformFlowPlanEntity.class);
-=======
-        auditLogger.audit("saved transform flow plan {}", transformFlowPlan.getName());
-        return saveFlowPlan(transformFlowPlanService, transformFlowPlan, TransformFlowPlan.class);
->>>>>>> 581954e1
     }
 
     @DgsMutation
