--- conflicted
+++ resolved
@@ -47,15 +47,16 @@
 public class DeltaFilesDatafetcher {
   final DeltaFilesService deltaFilesService;
   final ContentStorageService contentStorageService;
-<<<<<<< HEAD
   final RestDataSourceService restDataSourceService;
+  private final CoreAuditLogger auditLogger;
 
   static final ObjectMapper objectMapper = new ObjectMapper().registerModule(new JavaTimeModule());
 
-  DeltaFilesDatafetcher(DeltaFilesService deltaFilesService, ContentStorageService contentStorageService, RestDataSourceService restDataSourceService) {
+  DeltaFilesDatafetcher(DeltaFilesService deltaFilesService, ContentStorageService contentStorageService, RestDataSourceService restDataSourceService, CoreAuditLogger auditLogger) {
     this.deltaFilesService = deltaFilesService;
     this.contentStorageService = contentStorageService;
     this.restDataSourceService = restDataSourceService;
+    this.auditLogger = auditLogger;
   }
 
   @DgsData(parentType = "DeltaFile", field = "annotations")
@@ -66,18 +67,6 @@
     }
     return deltaFile.getAnnotations().stream()
             .collect(Collectors.toMap(Annotation::getKey, Annotation::getValue));
-=======
-  final DataSourceService dataSourceService;
-  private final CoreAuditLogger auditLogger;
-
-  static final ObjectMapper objectMapper = new ObjectMapper().registerModule(new JavaTimeModule());
-
-  DeltaFilesDatafetcher(DeltaFilesService deltaFilesService, ContentStorageService contentStorageService, DataSourceService dataSourceService, CoreAuditLogger auditLogger) {
-    this.deltaFilesService = deltaFilesService;
-    this.contentStorageService = contentStorageService;
-    this.dataSourceService = dataSourceService;
-    this.auditLogger = auditLogger;
->>>>>>> 581954e1
   }
 
   @DgsQuery
