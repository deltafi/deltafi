--- conflicted
+++ resolved
@@ -49,13 +49,9 @@
   @Column(columnDefinition = "jsonb")
   @Builder.Default
   private List<UUID> parentDids = new ArrayList<>();
-<<<<<<< HEAD
-  private UUID collectId;
+  private UUID joinId;
   @Type(JsonBinaryType.class)
   @Column(columnDefinition = "jsonb")
-=======
-  private UUID joinId;
->>>>>>> 14131fa8
   @Builder.Default
   private List<UUID> childDids = new ArrayList<>();
   @Builder.Default
@@ -146,7 +142,7 @@
             Objects.equals(normalizedName, other.normalizedName) &&
             Objects.equals(dataSource, other.dataSource) &&
             Objects.equals(parentDids, other.parentDids) &&
-            Objects.equals(collectId, other.collectId) &&
+            Objects.equals(joinId, other.joinId) &&
             Objects.equals(childDids, other.childDids) &&
             Objects.equals(stage, other.stage) &&
             Objects.equals(created, other.created) &&
@@ -160,12 +156,12 @@
             Objects.equals(cacheTime, other.cacheTime) &&
             Objects.equals(schemaVersion, other.schemaVersion) &&
             Objects.equals(new ArrayList<>(flows), new ArrayList<>(other.flows)) &&
-            Objects.equals(new ArrayList<>(annotations), new ArrayList<>(other.annotations));
+            Objects.equals(new ArrayList<>(annotations).stream().sorted().toList(), new ArrayList<>(other.annotations).stream().sorted().toList());
   }
 
   @Override
   public int hashCode() {
-    return Objects.hash(did, name, normalizedName, dataSource, parentDids, collectId, childDids, requeueCount, ingressBytes, referencedBytes, totalBytes, stage, created, modified, contentDeleted, contentDeletedReason, egressed, filtered, replayed, replayDid, terminal, contentDeletable, version, cacheTime, schemaVersion, new ArrayList<>(flows), new ArrayList<>(annotations));
+    return Objects.hash(did, name, normalizedName, dataSource, parentDids, joinId, childDids, requeueCount, ingressBytes, referencedBytes, totalBytes, stage, created, modified, contentDeleted, contentDeletedReason, egressed, filtered, replayed, replayDid, terminal, contentDeletable, version, cacheTime, schemaVersion, new ArrayList<>(flows), new ArrayList<>(annotations));
   }
 
   public void setStage(DeltaFileStage stage) {
@@ -453,121 +449,6 @@
     this.normalizedName = name != null ? name.toLowerCase() : null;
   }
 
-<<<<<<< HEAD
-=======
-  public Update generateUpdate() {
-    // only update fields that are modified after creation in Java code
-    Update update = new Update();
-    boolean updated = false;
-    // did, name, normalizedName, dataSource, parentDids, and created do not change
-    if (!Objects.equals(this.joinId, snapshot.joinId)) {
-      update.set("joinId", this.joinId);
-      updated = true;
-    }
-    if (!Objects.equals(this.childDids, snapshot.childDids)) {
-      update.set("childDids", this.childDids);
-      updated = true;
-    }
-    if (!Objects.equals(this.flows, snapshot.flows)) {
-      if (flows.size() == snapshot.flows.size()) {
-        for (int i = 0; i < snapshot.flows.size(); i++) {
-          if (!Objects.equals(this.flows.get(i), snapshot.flows.get(i))) {
-            update.set(String.format("flows.%d", i), this.flows.get(i));
-          }
-        }
-      } else {
-        // mongo does not support both sets and pushes in the same update, so we have to send the whole object
-        update.set("flows", this.flows);
-      }
-      updated = true;
-    }
-    if (!Objects.equals(this.requeueCount, snapshot.requeueCount)) {
-      update.set("requeueCount", this.requeueCount);
-      updated = true;
-    }
-    if (!Objects.equals(this.ingressBytes, snapshot.ingressBytes)) {
-      update.set("ingressBytes", this.ingressBytes);
-      updated = true;
-    }
-    if (!Objects.equals(this.referencedBytes, snapshot.referencedBytes)) {
-      update.set("referencedBytes", this.referencedBytes);
-      updated = true;
-    }
-    if (!Objects.equals(this.totalBytes, snapshot.totalBytes)) {
-      update.set("totalBytes", this.totalBytes);
-      updated = true;
-    }
-    if (!Objects.equals(this.stage, snapshot.stage)) {
-      update.set("stage", this.stage);
-      updated = true;
-    }
-    if (!Objects.equals(this.annotations, snapshot.annotations)) {
-      update.set("annotations", this.annotations);
-      updated = true;
-    }
-    if (!Objects.equals(this.annotationKeys, snapshot.annotationKeys)) {
-      update.set("annotationKeys", this.annotationKeys);
-      updated = true;
-    }
-    if (!Objects.equals(this.egressFlows, snapshot.egressFlows)) {
-      update.set("egressFlows", this.egressFlows);
-      updated = true;
-    }
-    if (!Objects.equals(this.modified, snapshot.modified)) {
-      update.set("modified", this.modified);
-      updated = true;
-    }
-    if (!Objects.equals(this.contentDeleted, snapshot.contentDeleted)) {
-      update.set("contentDeleted", this.contentDeleted);
-      updated = true;
-    }
-    if (!Objects.equals(this.contentDeletedReason, snapshot.contentDeletedReason)) {
-      update.set("contentDeletedReason", this.contentDeletedReason);
-      updated = true;
-    }
-    if (!Objects.equals(this.egressed, snapshot.egressed)) {
-      update.set("egressed", this.egressed);
-      updated = true;
-    }
-    if (!Objects.equals(this.filtered, snapshot.filtered)) {
-      update.set("filtered", this.filtered);
-      updated = true;
-    }
-    if (!Objects.equals(this.replayed, snapshot.replayed)) {
-      update.set("replayed", this.replayed);
-      updated = true;
-    }
-    if (!Objects.equals(this.replayDid, snapshot.replayDid)) {
-      update.set("replayDid", this.replayDid);
-      updated = true;
-    }
-    if (!Objects.equals(this.inFlight, snapshot.inFlight)) {
-      update.set("inFlight", this.inFlight);
-      updated = true;
-    }
-    if (!Objects.equals(this.terminal, snapshot.terminal)) {
-      update.set("terminal", this.terminal);
-      updated = true;
-    }
-    if (!Objects.equals(this.contentDeletable, snapshot.contentDeletable)) {
-      update.set("contentDeletable", this.contentDeletable);
-      updated = true;
-    }
-    if (!Objects.equals(this.schemaVersion, snapshot.schemaVersion)) {
-      update.set("schemaVersion", this.schemaVersion);
-      updated = true;
-    }
-
-    if (!updated) {
-      return null;
-    }
-
-    update.set("version", this.version + 1);
-
-    return update;
-  }
-
->>>>>>> 14131fa8
   /**
    * Create the ActionInput that should be sent to an Action
    * @param actionConfiguration Configured action
@@ -589,7 +470,7 @@
    * Create the ActionInput that should be sent to an Action
    * @param actionConfiguration Configured action
    * @param flow the flow on which the Action is specified
-   * @param collectedDids the list of dids that were combined to create the child, or an empty list
+   * @param joinedDids the list of dids that were combined to create the child, or an empty list
    * @param action the action
    * @param systemName system name to set in context
    * @param returnAddress the unique address of this core instance
