/*
 *    DeltaFi - Data transformation and enrichment platform
 *
 *    Copyright 2021-2023 DeltaFi Contributors <deltafi@deltafi.org>
 *
 *    Licensed under the Apache License, Version 2.0 (the "License");
 *    you may not use this file except in compliance with the License.
 *    You may obtain a copy of the License at
 *
 *        http://www.apache.org/licenses/LICENSE-2.0
 *
 *    Unless required by applicable law or agreed to in writing, software
 *    distributed under the License is distributed on an "AS IS" BASIS,
 *    WITHOUT WARRANTIES OR CONDITIONS OF ANY KIND, either express or implied.
 *    See the License for the specific language governing permissions and
 *    limitations under the License.
 */
package org.deltafi.core.types;

import com.fasterxml.jackson.annotation.JsonSubTypes;
import com.fasterxml.jackson.annotation.JsonTypeInfo;
import jakarta.persistence.Entity;
import lombok.Data;
import lombok.EqualsAndHashCode;
import org.deltafi.common.types.FlowType;

@Entity
@Data
@EqualsAndHashCode(callSuper = true)
@JsonTypeInfo(use = JsonTypeInfo.Id.NAME, property = "type")
@JsonSubTypes({
        @JsonSubTypes.Type(value = TimedDataSource.class, name = "TIMED_DATA_SOURCE"),
        @JsonSubTypes.Type(value = RestDataSource.class, name = "REST_DATA_SOURCE")
})
public abstract class DataSource extends Flow {
    private String topic;
<<<<<<< HEAD
=======
    private String type;
    private int maxErrors = -1;

    /**
     * Schema versions:
     * 2 - original
     */
    public static final int CURRENT_SCHEMA_VERSION = 2;
    private int schemaVersion;
>>>>>>> 123c578f

    protected DataSource() {}

    protected DataSource(FlowType type) {
        super(null, type, null, null);
    }

    public abstract void copyFields(DataSource sourceDataSource);
}<|MERGE_RESOLUTION|>--- conflicted
+++ resolved
@@ -34,18 +34,7 @@
 })
 public abstract class DataSource extends Flow {
     private String topic;
-<<<<<<< HEAD
-=======
-    private String type;
     private int maxErrors = -1;
-
-    /**
-     * Schema versions:
-     * 2 - original
-     */
-    public static final int CURRENT_SCHEMA_VERSION = 2;
-    private int schemaVersion;
->>>>>>> 123c578f
 
     protected DataSource() {}
 
