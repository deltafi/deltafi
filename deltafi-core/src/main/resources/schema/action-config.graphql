--- conflicted
+++ resolved
@@ -22,7 +22,7 @@
     actionType: String!
     type: String!
     parameters: JSON
-    collect: CollectConfiguration
+    join: JoinConfiguration
 }
 
 input ActionConfigurationInput {
@@ -30,7 +30,7 @@
     apiVersion: String
     type: String!
     parameters: JSON
-    collect: CollectConfigurationInput
+    join: JoinConfigurationInput
 }
 
 type JoinConfiguration {
@@ -45,39 +45,4 @@
     minNum: Int
     maxNum: Int
     metadataKey: String
-<<<<<<< HEAD
-=======
-}
-
-type TransformActionConfiguration implements ActionConfiguration {
-    name: String!
-    apiVersion: String
-    actionType: String!
-    type: String!
-    parameters: JSON
-    join: JoinConfiguration
-}
-
-input TransformActionConfigurationInput {
-    name: String!
-    apiVersion: String
-    type: String!
-    parameters: JSON
-    join: JoinConfigurationInput
-}
-
-type EgressActionConfiguration implements ActionConfiguration {
-    name: String!
-    apiVersion: String
-    actionType: String!
-    type: String!
-    parameters: JSON
-}
-
-input EgressActionConfigurationInput {
-    name: String!
-    apiVersion: String
-    type: String!
-    parameters: JSON
->>>>>>> 14131fa8
 }