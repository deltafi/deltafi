import java.util.regex.Matcher

plugins {
  id 'org.deltafi.git-version' version '0.1.0'
  id 'org.deltafi.test-summary' version '1.0'
<<<<<<< HEAD
=======
  id 'org.deltafi.git-version' version '2.0.1'
>>>>>>> 5394078c
  id 'io.github.gradle-nexus.publish-plugin' version '1.1.0'
}

allprojects { project ->
    group 'org.deltafi'

    ext {
        isReleaseVersion = !version.endsWith("SNAPSHOT")
        isSignable = project.hasProperty("signing.keyId") && project.hasProperty("signing.password") && project.hasProperty("signing.secretKeyRingFile")
    }

    task resolveDeps {
        doLast {
            configurations.each { conf ->
                if (conf.isCanBeResolved()) {
                    conf.resolve()
                }
            }
        }
    }
}

subprojects {
    apply plugin: 'java'

    ext {
        excludeFromLicense = ["**/*.xml", "**/generated/**/*.java", "**/*.MockMaker", "**/*.jks", "**/*.p12",
                              "**/*.yaml", "**/*.yml", "**/*.properties", "**/*.tar", "**/*.gz", "**/*.Z", "**/*.zip", "**/*.xz", "**/*.ar",
                              "**/*.txt", "**/*.xml", "**/*.html", "**/*.json", "**/test/resources/**",
                              "**/plugin-templates/**", "**/node_modules/**", "**/minio-mc-init.sh"]
    }

    java {
        toolchain {
            languageVersion = JavaLanguageVersion.of(21)
        }
    }

    compileJava {
        options.encoding = 'UTF-8'
        options.compilerArgs << '-parameters'
    }

    compileTestJava {
        options.encoding = 'UTF-8'
    }



    test {
        useJUnitPlatform()

        // ByteBuddy does not yet support Java 21, which is used by Mockito.  Recommendation to use experimental mode with VM property "net.bytebuddy.experimental=true" until full support is available.
            // https://github.com/raphw/byte-buddy/issues/1396
        systemProperties = System.getProperties()
        systemProperties['net.bytebuddy.experimental'] = 'true'
    }

    tasks.withType(Test).configureEach {
        maxParallelForks = Runtime.runtime.availableProcessors().intdiv(2) ?: 1
    }

    apply plugin: 'jacoco'

    jacocoTestReport {
        dependsOn test
        afterEvaluate {
            classDirectories.setFrom(files(classDirectories.files.collect {
                fileTree(dir: it, exclude: ['**/generated/**', '**/*Application.class'])
            }))
        }
    }

    apply plugin: 'signing'

    afterEvaluate {
        // Only apply to subprojects with maven-publish applied
        pluginManager.withPlugin('maven-publish') {
            task javadocJar(type: Jar) {
                archiveClassifier = 'javadoc'
                dependsOn javadoc
                from javadoc
            }

            task sourcesJar(type: Jar) {
                archiveClassifier = 'sources'
                from sourceSets.main.allSource
            }

            artifacts {
                archives javadocJar, sourcesJar
            }

            publishing {
                repositories {
                    if (project.hasProperty('gitLabTokenType') && project.hasProperty('gitLabToken')) {
                        maven {
                            name "Gitlab"
                            url projectMavenRepo
                            credentials(HttpHeaderCredentials) {
                                // the following variables reside in ~/.gradle/gradle.properties
                                name = gitLabTokenType
                                value = gitLabToken
                            }
                            authentication {
                                header(HttpHeaderAuthentication)
                            }
                        }
                    }
                }

                if (project.name != 'gradle-plugin') {
                    publications {
                        Public(MavenPublication) {
                            from components.java
                            artifact sourcesJar
                            artifact javadocJar
                            pom {
                                name = project.name
                                description = project.description
                                url = 'https://www.deltafi.org'
                                inceptionYear = '2021'

                                licenses {
                                    license {
                                        name = 'The Apache Software License, Version 2.0'
                                        url = 'http://www.apache.org/licenses/LICENSE-2.0.txt'
                                        distribution = 'repo'
                                    }
                                }
                                developers {
                                    developer {
                                         id = 'deltafi'
                                         name = 'DeltaFi Contributors'
                                         email = 'info@deltafi.org'
                                    }
                                }
                                scm {
                                    url = 'https://github.com/deltafi-org/deltafi'
                                    connection = 'scm:https://github.com/deltafi-org/deltafi.git'
                                    developerConnection = 'scm:git://github.com/deltafi-org/deltafi'
                                }
                            }
                        }
                    }
                }
            }

            signing {
                required { isSignable }
            }

            if (project.name != 'gradle-plugin') {
                if (isSignable) {
                    signing {
                        sign publishing.publications
                    }
                }
            }
        }
    }

    dependencies {
        compileOnly "org.projectlombok:lombok:${lombokVersion}"
        annotationProcessor "org.projectlombok:lombok:${lombokVersion}"
        testCompileOnly "org.projectlombok:lombok:${lombokVersion}"
        testAnnotationProcessor "org.projectlombok:lombok:${lombokVersion}"
    }

    task allDeps(type: DependencyReportTask) {}
}

if (isReleaseVersion && project.hasProperty('sonatypeNexusUsername') && project.hasProperty('sonatypeNexusPassword')) {
    nexusPublishing {
        repositories {
            sonatype {  //only for users registered in Sonatype after 24 Feb 2021
                nexusUrl.set(uri("https://s01.oss.sonatype.org/service/local/"))
                snapshotRepositoryUrl.set(uri("https://s01.oss.sonatype.org/content/repositories/snapshots/"))
                password = sonatypeNexusPassword
                username = sonatypeNexusUsername
            }
        }
    }
}

import java.util.concurrent.TimeUnit
// Log timings per task.
class TimingsListener implements TaskExecutionListener, BuildListener {
    private long startTime
    private timings = []

    @Override
    void beforeExecute(Task task) {
        startTime = System.nanoTime()
    }

    @Override
    void afterExecute(Task task, TaskState taskState) {
        def ms = TimeUnit.MILLISECONDS.convert(System.nanoTime() - startTime, TimeUnit.NANOSECONDS)
        timings.add([ms, task.path])
        task.project.logger.warn "${task.path} took ${ms}ms"
    }

    @Override
    void buildFinished(BuildResult result) {
        println "Task timings:"
        for (timing in timings) {
            if (timing[0] >= 50) {
                printf "%7sms  %s\n", timing
            }
        }
    }

    @Override
    void projectsEvaluated(Gradle gradle) {}

    @Override
    void projectsLoaded(Gradle gradle) {}

    @Override
    void settingsEvaluated(Settings settings) {}
}

// Cache all dependencies to maven local directory
task cacheToMavenLocal(type: Copy) {
    duplicatesStrategy DuplicatesStrategy.EXCLUDE
    from new File(gradle.gradleUserHomeDir, 'caches/modules-2/files-2.1')
        into repositories.mavenLocal().url
        eachFile {
            List<String> parts = it.path.split('/')
                it.path = parts[0].replace('.','/') + '/' + parts[1] + '/' + parts[2] + '/' + parts[4]
        }
    includeEmptyDirs false
    subprojects.each { dependsOn("${it.name}:resolveDeps") }
    dependsOn tasks.resolveDeps
}

gradle.addListener new TimingsListener()<|MERGE_RESOLUTION|>--- conflicted
+++ resolved
@@ -1,12 +1,8 @@
 import java.util.regex.Matcher
 
 plugins {
-  id 'org.deltafi.git-version' version '0.1.0'
   id 'org.deltafi.test-summary' version '1.0'
-<<<<<<< HEAD
-=======
   id 'org.deltafi.git-version' version '2.0.1'
->>>>>>> 5394078c
   id 'io.github.gradle-nexus.publish-plugin' version '1.1.0'
 }
 
