--- conflicted
+++ resolved
@@ -32,11 +32,8 @@
         excludeFromLicense = ["**/*.xml", "**/generated/**/*.java", "**/*.MockMaker", "**/*.jks", "**/*.p12",
                               "**/*.yaml", "**/*.yml", "**/*.properties", "**/*.tar", "**/*.gz", "**/*.Z", "**/*.zip", "**/*.xz", "**/*.ar",
                               "**/*.txt", "**/*.xml", "**/*.html", "**/*.json", "**/test/resources/**",
-<<<<<<< HEAD
-=======
                               "**/*.md", "**/*.png", "**/*.ico", "**/*.jar", "**/*.MF", "**/.gitkeep", "**/Dockerfile",
                               "**/*.drawio", "**/.dockerignore",
->>>>>>> 48c8e097
                               "**/plugin-templates/**", "**/node_modules/**", "**/minio-mc-init.sh", "**/venv/**"]
     }
 
