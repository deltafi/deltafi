--- conflicted
+++ resolved
@@ -22,27 +22,9 @@
         <Button v-tooltip.right="{ value: `Clear Filters`, disabled: !filterOptionsSelected }" rounded :class="`mr-0 p-column-filter-menu-button p-link p-column-filter-menu-button-open ${filterOptionsSelected ? 'p-column-filter-menu-button-active' : null}`" :disabled="!filterOptionsSelected" @click="clearOptions()">
           <i class="pi pi-filter" style="font-size: 1rem"></i>
         </Button>
-<<<<<<< HEAD
-<<<<<<< Updated upstream
-        <Dropdown v-model="dataSourceNameSelected" placeholder="Select a Data Source" :options="dataSourceFlowNames" show-clear :editable="false" class="deltafi-input-field ml-3 flow-dropdown" />
-        <AutoComplete v-model="selectedMessageValue" :suggestions="filteredErrorMessages" placeholder="Select Last Error" class="deltafi-input-field ml-3" force-selection @complete="messageSearch" />
-        <Dropdown v-model="selectedAckOption" :options="ackOptions" option-label="name" option-value="value" :editable="false" class="deltafi-input-field ml-3 ack-dropdown" />
-=======
-<<<<<<< Updated upstream
-        <Dropdown v-model="dataSourceNameSelected" placeholder="Select a Data Source" :options="dataSourceFlowNames" show-clear :editable="false" class="deltafi-input-field flow-dropdown mx-1" />
-        <AutoComplete v-model="selectedMessageValue" :suggestions="filteredErrorMessages" placeholder="Select Last Error" class="deltafi-input-field mx-1" force-selection @complete="messageSearch" />
-        <Dropdown v-model="selectedAckOption" :options="ackOptions" option-label="name" option-value="value" :editable="false" class="deltafi-input-field ack-dropdown mx-1" />
-=======
         <Dropdown v-model="dataSourceNameSelected" placeholder="Select a Data Source" :options="formattedDataSourceNames" option-group-label="label" option-group-children="sources" show-clear :editable="false" class="deltafi-input-field ml-3 flow-dropdown" />
         <AutoComplete v-model="selectedMessageValue" :suggestions="filteredErrorMessages" placeholder="Select Last Error" class="deltafi-input-field ml-3" force-selection @complete="messageSearch" />
         <Dropdown v-model="selectedAckOption" :options="ackOptions" option-label="name" option-value="value" :editable="false" class="deltafi-input-field ml-3 ack-dropdown" />
->>>>>>> Stashed changes
->>>>>>> Stashed changes
-=======
-        <Dropdown v-model="dataSourceNameSelected" placeholder="Select a Data Source" :options="dataSourceFlowNames" show-clear :editable="false" class="deltafi-input-field flow-dropdown mx-1" />
-        <AutoComplete v-model="selectedMessageValue" :suggestions="filteredErrorMessages" placeholder="Select Last Error" class="deltafi-input-field mx-1" force-selection @complete="messageSearch" />
-        <Dropdown v-model="selectedAckOption" :options="ackOptions" option-label="name" option-value="value" :editable="false" class="deltafi-input-field ack-dropdown mx-1" />
->>>>>>> 24b5e998
         <Button v-tooltip.left="refreshButtonTooltip" :icon="refreshButtonIcon" label="Refresh" :class="refreshButtonClass" :badge="refreshButtonBadge" badge-class="p-badge-danger" @click="onRefresh" />
       </div>
     </PageHeader>
