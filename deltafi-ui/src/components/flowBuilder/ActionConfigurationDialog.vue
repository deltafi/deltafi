<!--
   DeltaFi - Data transformation and enrichment platform

   Copyright 2021-2023 DeltaFi Contributors <deltafi@deltafi.org>

   Licensed under the Apache License, Version 2.0 (the "License");
   you may not use this file except in compliance with the License.
   You may obtain a copy of the License at

       http://www.apache.org/licenses/LICENSE-2.0

   Unless required by applicable law or agreed to in writing, software
   distributed under the License is distributed on an "AS IS" BASIS,
   WITHOUT WARRANTIES OR CONDITIONS OF ANY KIND, either express or implied.
   See the License for the specific language governing permissions and
   limitations under the License.
-->

<template>
<<<<<<< HEAD
  <div class="action-configuration-dialog">
    <div v-for="displayActionInfo of getDisplayValues(rowdata)" :key="displayActionInfo">
      <template>
        <h5 class="font-weight-bold pb-2">{{ displayMap.get(displayActionInfo).header }}:</h5>
        <dd>
          <InputText v-if="_.isEqual(displayMap.get(displayActionInfo).type, 'string')" v-model="rowdata[displayActionInfo]" class="inputWidth" :disabled="displayMap.get(displayActionInfo).disableEdit && rowdata.disableEdit" />
        </dd>
        <dd v-if="_.isEqual(displayMap.get(displayActionInfo).type, 'object')">
          <template v-if="Array.isArray(rowdata[displayActionInfo])">
            <template v-if="rowdata[displayActionInfo].includes('any')">
              <DialogTemplate component-name="plugin/ListEdit" :model-value="rowdata[displayActionInfo]" :header="`Add New ${displayMap.get(displayActionInfo).header}`" dialog-width="25vw">
                <div class="p-inputtext p-component">
=======
  <div id="error-message" class="action-configuration-dialog">
    <div class="action-configuration-panel">
      <div v-if="hasErrors" class="pt-2">
        <Message severity="error" :sticky="true" class="mb-2 mt-0" @close="clearErrors()">
          <ul>
            <div v-for="(error, key) in errors" :key="key">
              <li class="text-wrap text-break">{{ error }}</li>
            </div>
          </ul>
        </Message>
      </div>
      <dl>
        <template v-for="displayActionInfo of getDisplayValues(rowdata)" :key="displayActionInfo">
          <template v-if="displayFieldTest(displayActionInfo)"> </template>
          <template v-else>
            <dt>{{ displayMap.get(displayActionInfo).header }}</dt>
            <dd v-if="_.isEqual(displayMap.get(displayActionInfo).type, 'string')">
              <InputText v-model="rowdata[displayActionInfo]" class="inputWidth" :disabled="displayMap.get(displayActionInfo).disableEdit && rowdata.disableEdit" />
            </dd>
            <dd v-else-if="_.isEqual(displayMap.get(displayActionInfo).type, 'object')">
              <template v-if="Array.isArray(rowdata[displayActionInfo])">
                <template v-if="rowdata[displayActionInfo].includes('any')">
                  <DialogTemplate component-name="plugin/ListEdit" :model-value="rowdata[displayActionInfo]" :header="`Add New ${displayMap.get(displayActionInfo).header}`" dialog-width="25vw">
                    <div class="p-inputtext p-component">
                      <div v-for="item in rowdata[displayActionInfo]" :key="item" class="list-item">{{ item }}</div>
                    </div>
                  </DialogTemplate>
                </template>
                <template v-else>
>>>>>>> 48c8e097
                  <div v-for="item in rowdata[displayActionInfo]" :key="item" class="list-item">{{ item }}</div>
                </template>
              </template>
              <template v-if="_.isEqual(displayActionInfo, 'schema')">
                <div class="deltafi-fieldset">
                  <div class="px-2 pt-3">
                    <json-forms :data="data" :renderers="renderers" :uischema="uischema" :schema="rowdata['schema']" @change="onChange($event, rowdata)" />
                  </div>
                </div>
              </template>
              <template v-if="_.isEqual(displayActionInfo, 'collect')">
                <div class="deltafi-fieldset">
                  <div class="px-2 pt-3">
                    <dt>maxAge</dt>
                    <dd>
                      <InputText v-model="collectData['maxAge']" class="inputWidth" :disabled="displayMap.get(displayActionInfo).disableEdit && rowdata.disableEdit" />
                    </dd>
                    <dt>minNum</dt>
                    <dd>
                      <InputNumber v-model="collectData['minNum']" class="inputWidth" :disabled="displayMap.get(displayActionInfo).disableEdit && rowdata.disableEdit" :min="0" show-buttons />
                    </dd>
                    <dt>maxNumber</dt>
                    <dd>
                      <InputNumber v-model="collectData['maxNum']" class="inputWidth" :disabled="displayMap.get(displayActionInfo).disableEdit && rowdata.disableEdit" :min="0" show-buttons />
                    </dd>
                    <dt>metadataKey</dt>
                    <dd>
                      <InputText v-model="collectData['metadataKey']" class="inputWidth" :disabled="displayMap.get(displayActionInfo).disableEdit && rowdata.disableEdit" />
                    </dd>
                  </div>
                </div>
              </template>
            </dd>
          </template>
        </template>
      </dl>
    </div>
    <teleport v-if="isMounted" to="#dialogTemplate">
      <div class="p-dialog-footer">
        <Button label="Submit" @click="submit()" />
      </div>
    </teleport>
  </div>
</template>

<script setup>
import DialogTemplate from "@/components/DialogTemplate.vue";
import { useMounted } from "@vueuse/core";
import { computed, defineEmits, defineProps, nextTick, provide, reactive, ref } from "vue";

import usePrimeVueJsonSchemaUIRenderers from "@/composables/usePrimeVueJsonSchemaUIRenderers";
import { JsonForms } from "@jsonforms/vue";

import Button from "primevue/button";
import InputNumber from "primevue/inputnumber";
import InputText from "primevue/inputtext";
import Message from "primevue/message";
import _ from "lodash";

const { rendererList, myStyles } = usePrimeVueJsonSchemaUIRenderers();
provide("style", myStyles);
const renderers = ref(Object.freeze(rendererList));
const uischema = ref(undefined);
const isMounted = ref(useMounted());
const emit = defineEmits(["updateAction"]);
const props = defineProps({
  rowDataProp: {
    type: Object,
    required: true,
  },
  actionIndexProp: {
    type: Number,
    required: true,
  },
  closeDialogCommand: {
    type: Object,
    default: null,
  },
});

const defaultCollectTemplate = ref({
  maxAge: null,
  minNum: null,
  maxNum: null,
  metadataKey: null,
});

const errors = ref([]);

const { actionIndexProp: actionIndex, closeDialogCommand } = reactive(props);

const rowdata = reactive(JSON.parse(JSON.stringify(props.rowDataProp)));
const data = ref(_.isEmpty(_.get(rowdata, "parameters", null)) ? {} : rowdata["parameters"]);
const collectData = ref(_.isEmpty(_.get(rowdata, "collect", null)) ? defaultCollectTemplate.value : rowdata["collect"]);

const originalCollectData = JSON.parse(JSON.stringify(collectData.value));

const onChange = (event, element) => {
  element["parameters"] = event.data;
};

const displayMap = new Map([
  ["name", { header: "Name", type: "string", disableEdit: false }],
  ["type", { header: "Type", type: "string", disableEdit: true }],
  ["displayName", { header: "Display Name", type: "string", disableEdit: true }],
  ["description", { header: "Description", type: "string", disableEdit: true }],
  ["collect", { header: "Collect", type: "object", disableEdit: false }],
  ["schema", { header: "Parameters", type: "object", disableEdit: false }],
]);

const displayKeysList = ["name", "type", "description", "collect", "schema"];

const getDisplayValues = (obj) => {
  return _.intersection(Object.keys(obj), displayKeysList);
};

<<<<<<< HEAD
=======
const displayFieldTest = (displayActionInfo) => {
  let fieldsCheck = ["requiresDomains", "requiresEnrichments", "requiresMetadataKeyValues"];
  return (fieldsCheck.includes(displayActionInfo) && _.isEmpty(rowdata[displayActionInfo])) || (_.isEqual(displayActionInfo, "schema") && _.isEmpty(_.get(rowdata, "schema.properties", null)));
};

const hasErrors = computed(() => {
  return errors.value.length > 0;
});

const clearErrors = () => {
  errors.value = [];
};

>>>>>>> 48c8e097
const submit = async () => {
  clearErrors();
  // Remove any value that have not changed from the original originalCollectData value it was set at
  let changedCollectValues = _.omitBy(collectData.value, function (v, k) {
    return JSON.stringify(originalCollectData[k]) === JSON.stringify(v);
  });

  let newCollect = {};
  if (!_.isEmpty(changedCollectValues)) {
    if (!_.isEmpty(collectData.value["maxAge"])) {
      const regexPattern = new RegExp("^P([0-9]+(?:[,.][0-9]+)?Y)?([0-9]+(?:[,.][0-9]+)?M)?([0-9]+(?:[,.][0-9]+)?D)?(?:T([0-9]+(?:[,.][0-9]+)?H)?([0-9]+(?:[,.][0-9]+)?M)?([0-9]+(?:[,.][0-9]+)?S)?)?$");
      let match = regexPattern.test(collectData.value["maxAge"]);

      if (!match) {
        errors.value.push("maxAge is not a valid ISO8601 Duration");
      } else {
        newCollect["maxAge"] = collectData.value["maxAge"];
      }
    }

    if (_.isNumber(collectData.value["minNum"])) {
      newCollect["minNum"] = collectData.value["minNum"];
    }

    if (_.isNumber(collectData.value["maxNum"])) {
      newCollect["maxNum"] = collectData.value["maxNum"];
    }

    if (_.isNumber(collectData.value["minNum"]) && _.isNumber(collectData.value["maxNum"])) {
      if (!_.lt(collectData.value["minNum"], collectData.value["maxNum"])) {
        errors.value.push("minNum cannot be greater than maxNum");
      }
    }

    if (!_.isEmpty(collectData.value["metadataKey"])) {
      newCollect["metadataKey"] = collectData.value["metadataKey"];
    }
  }

  if (!_.isEmpty(errors.value)) {
    const errorMessages = document.getElementById("error-message");
    await nextTick();
    errorMessages.scrollIntoView();
    return;
  }

  if (!_.isEmpty(newCollect)) {
    rowdata["collect"] = newCollect;
  }

  closeDialogCommand.command();
  emit("updateAction", { actionIndex: actionIndex, updatedAction: rowdata });
};
</script>

<style lang="scss">
@import "@/styles/components/flowBuilder/action-configuration-dialog.scss";
</style><|MERGE_RESOLUTION|>--- conflicted
+++ resolved
@@ -17,20 +17,6 @@
 -->
 
 <template>
-<<<<<<< HEAD
-  <div class="action-configuration-dialog">
-    <div v-for="displayActionInfo of getDisplayValues(rowdata)" :key="displayActionInfo">
-      <template>
-        <h5 class="font-weight-bold pb-2">{{ displayMap.get(displayActionInfo).header }}:</h5>
-        <dd>
-          <InputText v-if="_.isEqual(displayMap.get(displayActionInfo).type, 'string')" v-model="rowdata[displayActionInfo]" class="inputWidth" :disabled="displayMap.get(displayActionInfo).disableEdit && rowdata.disableEdit" />
-        </dd>
-        <dd v-if="_.isEqual(displayMap.get(displayActionInfo).type, 'object')">
-          <template v-if="Array.isArray(rowdata[displayActionInfo])">
-            <template v-if="rowdata[displayActionInfo].includes('any')">
-              <DialogTemplate component-name="plugin/ListEdit" :model-value="rowdata[displayActionInfo]" :header="`Add New ${displayMap.get(displayActionInfo).header}`" dialog-width="25vw">
-                <div class="p-inputtext p-component">
-=======
   <div id="error-message" class="action-configuration-dialog">
     <div class="action-configuration-panel">
       <div v-if="hasErrors" class="pt-2">
@@ -60,7 +46,6 @@
                   </DialogTemplate>
                 </template>
                 <template v-else>
->>>>>>> 48c8e097
                   <div v-for="item in rowdata[displayActionInfo]" :key="item" class="list-item">{{ item }}</div>
                 </template>
               </template>
@@ -177,8 +162,6 @@
   return _.intersection(Object.keys(obj), displayKeysList);
 };
 
-<<<<<<< HEAD
-=======
 const displayFieldTest = (displayActionInfo) => {
   let fieldsCheck = ["requiresDomains", "requiresEnrichments", "requiresMetadataKeyValues"];
   return (fieldsCheck.includes(displayActionInfo) && _.isEmpty(rowdata[displayActionInfo])) || (_.isEqual(displayActionInfo, "schema") && _.isEmpty(_.get(rowdata, "schema.properties", null)));
@@ -192,7 +175,6 @@
   errors.value = [];
 };
 
->>>>>>> 48c8e097
 const submit = async () => {
   clearErrors();
   // Remove any value that have not changed from the original originalCollectData value it was set at
