--- conflicted
+++ resolved
@@ -133,11 +133,7 @@
 const emit = defineEmits(["dataSourcesList"]);
 const editing = inject("isEditing");
 const notify = useNotifications();
-<<<<<<< HEAD
-const { getTimedDataSources, setTimedDataSourceCronSchedule, loaded, loading, errors } = useDataSource();
-=======
-const { getAllDataSources, setTimedDataSourceCronSchedule, setMaxErrors, loaded, loading, errors } = useDataSource();
->>>>>>> 123c578f
+const { getTimedDataSources, setTimedDataSourceCronSchedule, setMaxErrors, loaded, loading, errors } = useDataSource();
 const showLoading = computed(() => loading.value && !loaded.value);
 const timedDataSources = ref([]);
 const onEditInit = () => (editing.value = true);
@@ -220,18 +216,11 @@
   // Do not refresh data while editing.
   if (editing.value) return;
 
-<<<<<<< HEAD
   const response = await getTimedDataSources();
-  timedDataSources.value = response.data.getAllFlows.timedDataSource
-=======
-  const response = await getAllDataSources();
-  timedDataSources.value = response.data.getAllFlows.dataSource.filter((ds) => {
-    return ds.type === "TIMED_DATA_SOURCE";
-  }).map((ds) => {
+  timedDataSources.value = response.data.getAllFlows.timedDataSource.map((ds) => {
     ds.maxErrors = ds.maxErrors !== -1 ? ds.maxErrors : null;
     return ds;
   });
->>>>>>> 123c578f
 
   emit("dataSourcesList", timedDataSources.value);
 };
