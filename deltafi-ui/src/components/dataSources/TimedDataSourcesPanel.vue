<!--
   DeltaFi - Data transformation and enrichment platform

   Copyright 2021-2023 DeltaFi Contributors <deltafi@deltafi.org>

   Licensed under the Apache License, Version 2.0 (the "License");
   you may not use this file except in compliance with the License.
   You may obtain a copy of the License at

       http://www.apache.org/licenses/LICENSE-2.0

   Unless required by applicable law or agreed to in writing, software
   distributed under the License is distributed on an "AS IS" BASIS,
   WITHOUT WARRANTIES OR CONDITIONS OF ANY KIND, either express or implied.
   See the License for the specific language governing permissions and
   limitations under the License.
-->

<template>
  <div class="timed-data-source-panel">
    <CollapsiblePanel header="Timed Data Sources" class="table-panel pb-3">
      <DataTable :loading="showLoading" :value="timedDataSources" data-key="name" edit-mode="cell" responsive-layout="scroll" striped-rows class="p-datatable-sm p-datatable-gridlines data-sources-table" :global-filter-fields="['searchField']" sort-field="name" :sort-order="1" :row-hover="true" @cell-edit-init="onEditInit" @cell-edit-complete="onEditComplete" @cell-edit-cancel="onEditCancel">
        <template #empty>No Timed Data Sources found.</template>
        <template #loading>Loading Timed Data Sources. Please wait.</template>
        <Column header="Name" field="name" :style="{ width: '25%' }" :sortable="true">
          <template #body="{ data }">
            <div class="d-flex justify-content-between align-items-center">
              <span class="cursor-pointer" @click="showAction(data.name)">{{ data.name }}</span>
              <span>
                <span class="d-flex align-items-center">
                  <DataSourceRemoveButton v-if="data.sourcePlugin.artifactId === 'system-plugin'" :disabled="!$hasPermission('FlowUpdate')" :row-data-prop="data" @reload-data-sources="refresh" />
                  <DialogTemplate ref="updateDataSourceDialog" component-name="dataSources/DataSourceConfigurationDialog" header="Edit Data Source" dialog-width="50vw" :row-data-prop="data" edit-data-source @reload-data-sources="refresh">
                    <i v-if="data.sourcePlugin.artifactId === 'system-plugin'" v-tooltip.top="`Edit`" class="ml-2 text-muted pi pi-pencil cursor-pointer" :disabled="!$hasPermission('FlowUpdate')" />
                  </DialogTemplate>
                  <DialogTemplate ref="updateDataSourceDialog" component-name="dataSources/DataSourceConfigurationDialog" header="Create Data Source" dialog-width="50vw" :row-data-prop="cloneDataSource(data)" @reload-data-sources="refresh">
                    <i v-tooltip.top="`Clone`" class="ml-2 text-muted pi pi-clone cursor-pointer" :disabled="!$hasPermission('FlowUpdate')" />
                  </DialogTemplate>
                  <PermissionedRouterLink :disabled="!$hasPermission('PluginsView')" :to="{ path: 'plugins/' + concatMvnCoordinates(data.sourcePlugin) }">
                    <i v-tooltip.top="concatMvnCoordinates(data.sourcePlugin)" class="ml-1 text-muted fas fa-plug fa-rotate-90 fa-fw align-items-center" />
                  </PermissionedRouterLink>
                </span>
              </span>
            </div>
          </template>
        </Column>
        <Column header="Description" field="description" :sortable="true"></Column>
        <Column header="Publish" field="topic" :sortable="true"></Column>
        <Column header="Cron Schedule" field="cronSchedule" :sortable="true" class="inline-edit-column" style="width: 10rem">
          <template #body="{ data, field }">
            <span v-if="data[field]" v-tooltip.top="cronString.toString(data[field], { verbose: false }) + '\n\nClick to edit'" class="cursor-pointer" @click="editCronSchedule(data)">{{ data[field] }} </span>
          </template>
        </Column>
        <Column header="Max Errors" field="maxErrors" class="max-error-column">
          <template #body="{ data, field }">
            <span v-if="data[field] === null">-</span>
            <span v-else>{{ data[field] }}</span>
          </template>
          <template #editor="{ data, field }">
            <InputNumber v-model="data[field]" :min="0" class="p-inputtext-sm max-error-input" autofocus />
          </template>
        </Column>
        <Column header="Status" field="ingressStatus" :sortable="true">
          <template #body="{ data }">
            <StatusBadge :status="data.ingressStatus" :message="data.ingressStatusMessage" />
          </template>
        </Column>
        <Column header="Test Mode" class="test-mode-column">
          <template #body="{ data }">
            <TimedDataSourceTestModeInputSwitch :row-data-prop="data" />
          </template>
        </Column>
        <Column header="Active" :style="{ width: '7%' }" class="data-source-state-column">
          <template #body="{ data }">
            <StateInputSwitch :row-data-prop="data" data-source-type="timedDataSource" @change="refresh" />
          </template>
        </Column>
      </DataTable>
    </CollapsiblePanel>
    <Dialog v-model:visible="viewDialogVisible" :style="{ width: '30vw' }" :header="dialogHeader" :modal="true" :dismissable-mask="true" class="p-fluid timed-data-source-dialog">
      <div v-for="(label, fieldName) in fields" :key="fieldName" class="mb-3">
        <strong>{{ label }}</strong>
        <br />
        <span v-if="fieldName == 'lastRun'">
          <Timestamp :timestamp="activeAction.lastRun" />
        </span>
        <span v-else-if="fieldName == 'nextRun'">
          <Timestamp :timestamp="activeAction.nextRun" />
        </span>
        <span v-else-if="fieldName == 'memo'">
          <pre>{{ activeAction.memo || "-" }}</pre>
        </span>
        <span v-else-if="['memo', 'executeImmediate', 'currentDid'].includes(fieldName)">
          <span v-if="activeAction[fieldName] === null">-</span>
          <pre>{{ activeAction[fieldName] }}</pre>
        </span>
        <span v-else>{{ activeAction[fieldName] || "-" }}</span>
      </div>
      <template #footer>
        <div class="d-flex justify-content-between">
          <div>
            <StatusBadge :status="activeAction.ingressStatus" :message="activeAction.ingressStatusMessage" />
          </div>
          <div>
            <StateInputSwitch :row-data-prop="activeAction" data-source-type="timedDataSource" @change="refresh" />
          </div>
        </div>
      </template>
    </Dialog>
    <CronScheduleEditDialog v-model:visible="cronEditView.visible" :data="cronEditView.data" @reload-data-sources="refresh" @close="cronEditView.visible = false" />
  </div>
</template>

<script setup>
import CollapsiblePanel from "@/components/CollapsiblePanel.vue";
import DialogTemplate from "@/components/DialogTemplate.vue";
import DataSourceRemoveButton from "@/components/dataSources/DataSourceRemoveButton.vue";
import StatusBadge from "@/components/dataSources/StatusBadge.vue";
import StateInputSwitch from "@/components/dataSources/StateInputSwitch.vue";
import PermissionedRouterLink from "@/components/PermissionedRouterLink";
import TimedDataSourceTestModeInputSwitch from "@/components/dataSources/TimedDataSourceTestModeInputSwitch.vue";
import Timestamp from "@/components/Timestamp.vue";
import useDataSource from "@/composables/useDataSource";
import useNotifications from "@/composables/useNotifications";
import { computed, defineEmits, onMounted, inject, ref } from "vue";
import CronScheduleEditDialog from "@/components/dataSources/CronScheduleEditDialog.vue";

const cronEditView = ref({
  visible: false,
  data: {},
});
const cronString = require("cronstrue");
import _ from "lodash";

import Column from "primevue/column";
import DataTable from "primevue/datatable";
import Dialog from "primevue/dialog";
import InputNumber from "primevue/inputnumber";

const emit = defineEmits(["dataSourcesList"]);
const editing = inject("isEditing");
const notify = useNotifications();
<<<<<<< HEAD
const { getTimedDataSources, setTimedDataSourceCronSchedule, setMaxErrors, loaded, loading, errors } = useDataSource();
=======
const { getAllDataSources, setMaxErrors, loaded, loading, errors } = useDataSource();
>>>>>>> fb9bc828
const showLoading = computed(() => loading.value && !loaded.value);
const timedDataSources = ref([]);
const onEditInit = () => (editing.value = true);
const onEditCancel = () => (editing.value = false);
const updateDataSourceDialog = ref(null);

const onEditComplete = async (event) => {
  const { data, newValue, field } = event;

  if (field === "cronSchedule" && data.cronSchedule !== newValue && newValue !== "") {
    const resetValue = data.cronSchedule;
    data[field] = newValue;
    await setTimedDataSourceCronSchedule(data.name, newValue);
    if (errors.value.length === 0) {
      notify.success("Cron Schedule Set Successfully", `Cron Schedule for ${data.name} set to ${newValue}`);
    } else {
      data[field] = resetValue;
    }
  } else if (field === "maxErrors" && !_.isEqual(data.maxErrors, newValue)) {
    let sendValue = _.isEqual(newValue, null) ? -1 : newValue;
    const resetValue = data.maxErrors;
    data[field] = newValue;
    await setMaxErrors(data.name, sendValue);
    if (errors.value.length === 0) {
      if (newValue === null) {
        notify.success("Max Errors Disabled", `Max errors for <b>${data.name}</b> has been disabled`);
      } else {
        notify.success("Max Errors Set Successfully", `Max errors for <b>${data.name}</b> set to <b>${newValue}</b>`);
      }
    } else {
      data[field] = resetValue;
    }
  }

  editing.value = false;
  refresh();
};

const editCronSchedule = (data) => {
  cronEditView.value.data = data;
  cronEditView.value.visible = true;
};

// Start Dialog
const viewDialogVisible = ref(false);
const dialogHeader = computed(() => {
  return activeAction.value ? activeAction.value.name : null;
});
const activeActionName = ref();
const activeAction = computed(() => {
  if (activeActionName.value === undefined) return timedDataSources.value[0];
  return _.find(timedDataSources.value, (action) => {
    return action.name == activeActionName.value;
  });
});

const fields = {
  description: "Description",
  ingressStatusMessage: "Status Message",
  cronSchedule: "Cron Schedule",
  lastRun: "Last Run",
  nextRun: "Next Run",
  memo: "Memo",
  executeImmediate: "Execute Immediate",
  topic: "Topic",
};

const showAction = (actionName) => {
  activeActionName.value = actionName;
  viewDialogVisible.value = true;
};
// End Dialog

const cloneDataSource = (data) => {
  let clonedDataSourceObject = _.cloneDeepWith(data);
  clonedDataSourceObject["name"] = "";
  return clonedDataSourceObject;
};

const concatMvnCoordinates = (sourcePlugin) => {
  return sourcePlugin.groupId + ":" + sourcePlugin.artifactId + ":" + sourcePlugin.version;
};

const refresh = async () => {
  // Do not refresh data while editing.
  if (editing.value) return;

  const response = await getTimedDataSources();
  timedDataSources.value = response.data.getAllFlows.timedDataSource.map((ds) => {
    ds.maxErrors = ds.maxErrors !== -1 ? ds.maxErrors : null;
    return ds;
  });

  emit("dataSourcesList", timedDataSources.value);
};

onMounted(() => {
  refresh();
});

defineExpose({ refresh });
</script>

<style lang="scss">
.timed-data-source-panel {
  .table-panel {
    .data-sources-table {
      td.data-source-state-column {
        padding: 0 !important;

        .p-inputswitch {
          padding: 0.25rem !important;
          margin: 0.25rem 0 0 0.25rem !important;
        }

        .p-button {
          padding: 0.25rem !important;
          margin: 0 0 0 0.25rem !important;
        }
      }

      td.max-error-column {
        width: 7rem;
        padding: 0 !important;

        >span {
          padding: 0.5rem !important;
        }

        .value-clickable {
          cursor: pointer;
          width: 100%;
          display: flex;
        }

        .value-clickable>* {
          flex: 0 0 auto;
        }

        .p-inputnumber {
          padding: 0 !important;
          margin: 0;

          .p-inputtext {
            width: 6.5rem;
          }
        }
      }
    }
  }

  .timed-data-source-dialog {
    .p-dialog-footer {
      padding: 1rem 1rem 0.6rem 1rem !important;
    }
  }
}
</style><|MERGE_RESOLUTION|>--- conflicted
+++ resolved
@@ -139,11 +139,7 @@
 const emit = defineEmits(["dataSourcesList"]);
 const editing = inject("isEditing");
 const notify = useNotifications();
-<<<<<<< HEAD
 const { getTimedDataSources, setTimedDataSourceCronSchedule, setMaxErrors, loaded, loading, errors } = useDataSource();
-=======
-const { getAllDataSources, setMaxErrors, loaded, loading, errors } = useDataSource();
->>>>>>> fb9bc828
 const showLoading = computed(() => loading.value && !loaded.value);
 const timedDataSources = ref([]);
 const onEditInit = () => (editing.value = true);
