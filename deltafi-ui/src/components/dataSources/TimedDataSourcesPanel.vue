--- conflicted
+++ resolved
@@ -216,23 +216,11 @@
   // Do not refresh data while editing.
   if (editing.value) return;
 
-<<<<<<< HEAD
   const response = await getTimedDataSources();
   timedDataSources.value = response.data.getAllFlows.timedDataSource.map((ds) => {
     ds.maxErrors = ds.maxErrors !== -1 ? ds.maxErrors : null;
     return ds;
   });
-=======
-  const response = await getAllDataSources();
-  timedDataSources.value = response.data.getAllFlows.dataSource
-    .filter((ds) => {
-      return ds.type === "TIMED_DATA_SOURCE";
-    })
-    .map((ds) => {
-      ds.maxErrors = ds.maxErrors !== -1 ? ds.maxErrors : null;
-      return ds;
-    });
->>>>>>> d3cee4ed
 
   emit("dataSourcesList", timedDataSources.value);
 };
