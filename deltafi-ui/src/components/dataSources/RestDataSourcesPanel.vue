<!--
   DeltaFi - Data transformation and enrichment platform

   Copyright 2021-2023 DeltaFi Contributors <deltafi@deltafi.org>

   Licensed under the Apache License, Version 2.0 (the "License");
   you may not use this file except in compliance with the License.
   You may obtain a copy of the License at

       http://www.apache.org/licenses/LICENSE-2.0

   Unless required by applicable law or agreed to in writing, software
   distributed under the License is distributed on an "AS IS" BASIS,
   WITHOUT WARRANTIES OR CONDITIONS OF ANY KIND, either express or implied.
   See the License for the specific language governing permissions and
   limitations under the License.
-->

<template>
  <div class="rest-data-source-panel">
    <CollapsiblePanel header="REST Data Sources" class="table-panel pb-3">
      <DataTable :loading="showLoading" :value="restDataSources" edit-mode="cell" responsive-layout="scroll" striped-rows class="p-datatable-sm p-datatable-gridlines data-sources-table" :global-filter-fields="['searchField']" sort-field="name" :sort-order="1" :row-hover="true" @cell-edit-init="onEditInit" @cell-edit-complete="onEditComplete" @cell-edit-cancel="onEditCancel">
        <template #empty>No REST Data Sources found.</template>
        <template #loading>Loading REST Data Sources. Please wait.</template>
        <Column header="Name" field="name" :style="{ width: '25%' }" :sortable="true">
          <template #body="{ data }">
            <div class="d-flex justify-content-between align-items-center">
              <span class="cursor-pointer" @click="showAction(data.name)">{{ data.name }}</span>
              <span>
                <span class="d-flex align-items-center">
                  <DataSourceRemoveButton v-if="data.sourcePlugin.artifactId === 'system-plugin'" :disabled="!$hasPermission('FlowUpdate')" :row-data-prop="data" @reload-data-sources="refresh" />
                  <DialogTemplate ref="updateDataSource" component-name="dataSources/DataSourceConfigurationDialog" header="Edit Data Source" dialog-width="50vw" :row-data-prop="data" edit-data-source @reload-data-sources="refresh">
                    <i v-if="data.sourcePlugin.artifactId === 'system-plugin'" v-tooltip.top="`Edit`" class="ml-2 text-muted pi pi-pencil cursor-pointer" :disabled="!$hasPermission('FlowUpdate')" />
                  </DialogTemplate>
                  <DialogTemplate ref="updateDataSource" component-name="dataSources/DataSourceConfigurationDialog" header="Create Data Source" dialog-width="50vw" :row-data-prop="cloneDataSource(data)" @reload-data-sources="refresh">
                    <i v-tooltip.top="`Clone`" class="ml-2 text-muted pi pi-clone cursor-pointer" :disabled="!$hasPermission('FlowUpdate')" />
                  </DialogTemplate>
                  <PermissionedRouterLink :disabled="!$hasPermission('PluginsView')" :to="{ path: 'plugins/' + concatMvnCoordinates(data.sourcePlugin) }">
                    <i v-tooltip.top="concatMvnCoordinates(data.sourcePlugin)" class="ml-1 text-muted fas fa-plug fa-rotate-90 fa-fw align-items-center" />
                  </PermissionedRouterLink>
                </span>
              </span>
            </div>
          </template>
        </Column>
        <Column header="Description" field="description" :sortable="true"></Column>
        <Column header="Topic" field="topic" :sortable="true"></Column>
<<<<<<< HEAD
        <Column header="Test Mode" class="test-mode-column">
=======
        <Column header="Max Errors" field="maxErrors" class="max-error-column">
          <template #body="{ data, field }">
            <span v-if="data[field] === null">-</span>
            <span v-else>{{ data[field] }}</span>
          </template>
          <template #editor="{ data, field }">
            <InputNumber v-model="data[field]" :min="0" class="p-inputtext-sm max-error-input" autofocus />
          </template>
        </Column>
        <Column :style="{ width: '7%' }" class="data-source-state-column">
>>>>>>> 123c578f
          <template #body="{ data }">
            <RestDataSourceTestModeInputSwitch :row-data-prop="data" />
          </template>
        </Column>
        <Column header="Active" :style="{ width: '7%' }" class="data-source-state-column">
          <template #body="{ data }">
            <StateInputSwitch :row-data-prop="data" data-source-type="restDataSource" @change="refresh" />
          </template>
        </Column>
      </DataTable>
    </CollapsiblePanel>
    <Dialog v-model:visible="viewDialogVisible" :style="{ width: '30vw' }" :header="dialogHeader" :modal="true" :dismissable-mask="true" class="p-fluid rest-data-source-dialog">
      <div v-for="(label, fieldName) in fields" :key="fieldName" class="mb-3">
        <strong>{{ label }}</strong>
        <br />
        <span v-if="fieldName == 'lastRun'">
          <Timestamp :timestamp="activeAction.lastRun" />
        </span>
        <span v-else-if="fieldName == 'nextRun'">
          <Timestamp :timestamp="activeAction.nextRun" />
        </span>
        <span v-else-if="fieldName == 'memo'">
          <pre>{{ activeAction.memo || "-" }}</pre>
        </span>
        <span v-else-if="['memo', 'executeImmediate', 'currentDid'].includes(fieldName)">
          <span v-if="activeAction[fieldName] === null">-</span>
          <pre>{{ activeAction[fieldName] }}</pre>
        </span>
        <span v-else>{{ activeAction[fieldName] || "-" }}</span>
      </div>
      <template #footer>
        <div class="d-flex justify-content-between">
          <span></span>
          <div>
            <StateInputSwitch :row-data-prop="activeAction" data-source-type="restDataSource" @change="refresh" />
          </div>
        </div>
      </template>
    </Dialog>
  </div>
</template>

<script setup>
import CollapsiblePanel from "@/components/CollapsiblePanel.vue";
import DialogTemplate from "@/components/DialogTemplate.vue";
import DataSourceRemoveButton from "@/components/dataSources/DataSourceRemoveButton.vue";
import RestDataSourceTestModeInputSwitch from "@/components/dataSources/RestDataSourceTestModeInputSwitch.vue";
import StateInputSwitch from "@/components/dataSources/StateInputSwitch.vue";
import PermissionedRouterLink from "@/components/PermissionedRouterLink";
import Timestamp from "@/components/Timestamp.vue";
import useDataSource from "@/composables/useDataSource";
import useNotifications from "@/composables/useNotifications";
import { computed, defineEmits, onMounted, inject, ref } from "vue";

import _ from "lodash";

import Column from "primevue/column";
import DataTable from "primevue/datatable";
import Dialog from "primevue/dialog";
import InputNumber from "primevue/inputnumber";

const emit = defineEmits(["dataSourcesList"]);
const editing = inject("isEditing");
const notify = useNotifications();
<<<<<<< HEAD
const { getRestDataSources, setTimedDataSourceCronSchedule, loaded, loading, errors } = useDataSource();
=======
const { getAllDataSources, setMaxErrors, loaded, loading, errors } = useDataSource();
>>>>>>> 123c578f
const showLoading = computed(() => loading.value && !loaded.value);
const restDataSources = ref([]);
const onEditInit = () => (editing.value = true);
const onEditCancel = () => (editing.value = false);
const updateDataSource = ref(null);

const onEditComplete = async (event) => {
  const { data, newValue, field } = event;

  if (field === "maxErrors" && !_.isEqual(data.maxErrors, newValue)) {
    let sendValue = _.isEqual(newValue, null) ? -1 : newValue
    const resetValue = data.maxErrors;
    data[field] = newValue;
    await setMaxErrors(data.name, sendValue);
    if (errors.value.length === 0) {
      if (newValue === null) {
        notify.success("Max Errors Disabled", `Max errors for <b>${data.name}</b> has been disabled`);
      } else {
        notify.success("Max Errors Set Successfully", `Max errors for <b>${data.name}</b> set to <b>${newValue}</b>`);
      }
    } else {
      data[field] = resetValue;
    }
  }

  editing.value = false;
  refresh();
};

// Start Dialog
const viewDialogVisible = ref(false);
const dialogHeader = computed(() => {
  return activeAction.value ? activeAction.value.name : null;
});
const activeActionName = ref();
const activeAction = computed(() => {
  if (activeActionName.value === undefined) return restDataSources.value[0];
  return _.find(restDataSources.value, (action) => {
    return action.name == activeActionName.value;
  });
});

const fields = {
  name: "Name",
  description: "Description",
  topic: "Topic",
};

const showAction = (actionName) => {
  activeActionName.value = actionName;
  viewDialogVisible.value = true;
};
// End Dialog

const cloneDataSource = (data) => {
  let clonedDataSourceObject = _.cloneDeepWith(data);
  clonedDataSourceObject["name"] = "";
  return clonedDataSourceObject;
};

const concatMvnCoordinates = (sourcePlugin) => {
  return sourcePlugin.groupId + ":" + sourcePlugin.artifactId + ":" + sourcePlugin.version;
};

const refresh = async () => {
  // Do not refresh data while editing.
  if (editing.value) return;

<<<<<<< HEAD
  const response = await getRestDataSources();
  restDataSources.value = response.data.getAllFlows.restDataSource;
=======
  const response = await getAllDataSources();
  restDataSources.value = response.data.getAllFlows.dataSource.filter((ds) => {
    return ds.type === "REST_DATA_SOURCE";
  }).map((ds) => {
    ds.maxErrors = ds.maxErrors !== -1 ? ds.maxErrors : null;
    return ds;
  });
>>>>>>> 123c578f

  emit("dataSourcesList", restDataSources.value);
};

onMounted(() => {
  refresh();
});

defineExpose({ refresh });
</script>

<style lang="scss">
.rest-data-source-panel {
  .table-panel {
    .data-sources-table {
      td.data-source-state-column {
        padding: 0 !important;

        .p-inputswitch {
          padding: 0.25rem !important;
          margin: 0.25rem 0 0 0.25rem !important;
        }

        .p-button {
          padding: 0.25rem !important;
          margin: 0 0 0 0.25rem !important;
        }
      }
      td.max-error-column {
        width: 7rem;
        padding: 0 !important;

        >span {
          padding: 0.5rem !important;
        }

        .value-clickable {
          cursor: pointer;
          width: 100%;
          display: flex;
        }

        .value-clickable>* {
          flex: 0 0 auto;
        }

        .p-inputnumber {
          padding: 0 !important;
          margin: 0;

          .p-inputtext {
            width: 6.5rem;
          }
        }
      }
    }
  }

  .rest-data-source-dialog {
    .p-dialog-footer {
      padding: 1rem 1rem 0.6rem 1rem !important;
    }
  }
}
</style><|MERGE_RESOLUTION|>--- conflicted
+++ resolved
@@ -45,9 +45,11 @@
         </Column>
         <Column header="Description" field="description" :sortable="true"></Column>
         <Column header="Topic" field="topic" :sortable="true"></Column>
-<<<<<<< HEAD
         <Column header="Test Mode" class="test-mode-column">
-=======
+          <template #body="{ data }">
+            <RestDataSourceTestModeInputSwitch :row-data-prop="data" />
+          </template>
+        </Column>
         <Column header="Max Errors" field="maxErrors" class="max-error-column">
           <template #body="{ data, field }">
             <span v-if="data[field] === null">-</span>
@@ -55,12 +57,6 @@
           </template>
           <template #editor="{ data, field }">
             <InputNumber v-model="data[field]" :min="0" class="p-inputtext-sm max-error-input" autofocus />
-          </template>
-        </Column>
-        <Column :style="{ width: '7%' }" class="data-source-state-column">
->>>>>>> 123c578f
-          <template #body="{ data }">
-            <RestDataSourceTestModeInputSwitch :row-data-prop="data" />
           </template>
         </Column>
         <Column header="Active" :style="{ width: '7%' }" class="data-source-state-column">
@@ -123,11 +119,7 @@
 const emit = defineEmits(["dataSourcesList"]);
 const editing = inject("isEditing");
 const notify = useNotifications();
-<<<<<<< HEAD
-const { getRestDataSources, setTimedDataSourceCronSchedule, loaded, loading, errors } = useDataSource();
-=======
-const { getAllDataSources, setMaxErrors, loaded, loading, errors } = useDataSource();
->>>>>>> 123c578f
+const { getRestDataSources, setTimedDataSourceCronSchedule, setMaxErrors, loaded, loading, errors } = useDataSource();
 const showLoading = computed(() => loading.value && !loaded.value);
 const restDataSources = ref([]);
 const onEditInit = () => (editing.value = true);
@@ -196,18 +188,11 @@
   // Do not refresh data while editing.
   if (editing.value) return;
 
-<<<<<<< HEAD
   const response = await getRestDataSources();
-  restDataSources.value = response.data.getAllFlows.restDataSource;
-=======
-  const response = await getAllDataSources();
-  restDataSources.value = response.data.getAllFlows.dataSource.filter((ds) => {
-    return ds.type === "REST_DATA_SOURCE";
-  }).map((ds) => {
+  restDataSources.value = response.data.getAllFlows.restDataSource.map((ds) => {
     ds.maxErrors = ds.maxErrors !== -1 ? ds.maxErrors : null;
     return ds;
   });
->>>>>>> 123c578f
 
   emit("dataSourcesList", restDataSources.value);
 };
