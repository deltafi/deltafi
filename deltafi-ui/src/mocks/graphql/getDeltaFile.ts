--- conflicted
+++ resolved
@@ -18,131 +18,6 @@
 
 const generateData = () => {
   const data = {
-<<<<<<< HEAD
-      did: "2ace8f8a-60d6-4211-894a-0cd7455bf59z",
-      name: "hello-world-java-timed-data-source-28494",
-      totalBytes: 0,
-      ingressBytes: 24,
-      dataSource: "hello-world-java-timed-data-source",
-      parentDids: ["2ace8f8a-60d6-4211-894a-0cd7455bf59z"],
-      childDids: [],
-      flows: [
-        {
-          name: "hello-world-java-timed-data-source",
-          id: 0,
-          type: "TIMED_DATA_SOURCE",
-          state: "COMPLETE",
-          created: "2024-05-30T11:31:55.653Z",
-          modified: "2024-05-30T11:31:55.659Z",
-          input: {
-            metadata: {},
-            content: [],
-            topics: [],
-            ancestorIds: []
-          },
-          actions: [
-            {
-              name: "HelloWorldTimedIngressAction",
-              id: 0,
-              type: "INGRESS",
-              state: "COMPLETE",
-              created: "2024-05-30T11:31:55.653Z",
-              queued: null,
-              start: null,
-              stop: null,
-              modified: "2024-05-30T11:31:55.653Z",
-              errorCause: null,
-              errorContext: null,
-              errorAcknowledged: null,
-              errorAcknowledgedReason: null,
-              nextAutoResume: null,
-              nextAutoResumeReason: null,
-              filteredCause: null,
-              filteredContext: null,
-              attempt: 1,
-              content: [
-                {
-                  name: "hello-world-java-timed-data-source-28494",
-                  mediaType: "text/plain",
-                  size: 24,
-                  segments: [
-                    {
-                      uuid: "0bb6acee-0020-47c2-a8f2-36d28de07169",
-                      offset: 0,
-                      size: 24,
-                      did: "b4be75f4-7902-4c3b-88d9-4ed3c1b85a09"
-                    }
-                  ]
-                },
-                {
-                  name: "TestFile.xml",
-                  mediaType: "application/xml",
-                  size: 1024,
-                  segments: [
-                    {
-                      uuid: "0bb6acee-0020-47c2-a8f2-36d28de07169",
-                      offset: 0,
-                      size: 1024,
-                      did: "06a6287c-dcec-477f-a2be-e6dd77caa143"
-                    }
-                  ]
-                }
-              ],
-              metadata: {
-                index: "28494"
-              },
-              deleteMetadataKeys: []
-            },
-            {
-              name: "Replay",
-              id: 1,
-              type: "INGRESS",
-              state: "COMPLETE",
-              created: "2024-05-30T11:31:55.653Z",
-              queued: "2024-05-30T11:31:55.653Z",
-              start: null,
-              stop: null,
-              modified: "2024-05-30T11:31:55.653Z",
-              errorCause: null,
-              errorContext: null,
-              errorAcknowledged: null,
-              errorAcknowledgedReason: null,
-              nextAutoResume: null,
-              nextAutoResumeReason: null,
-              filteredCause: null,
-              filteredContext: null,
-              attempt: 1,
-              content: [
-                {
-                  name: "hello-world-java-timed-data-source-28494",
-                  mediaType: "text/plain",
-                  size: 24,
-                  segments: [
-                    {
-                      uuid: "0bb6acee-0020-47c2-a8f2-36d28de07169",
-                      offset: 0,
-                      size: 24,
-                      did: "b4be75f4-7902-4c3b-88d9-4ed3c1b85a09"
-                    }
-                  ]
-                }
-              ],
-              metadata: {
-                Mockdata: "mockMeta",
-                Mock: "MetaMock2"
-              },
-              deleteMetadataKeys: []
-            }
-          ],
-          publishTopics: [
-            "hello-world-java-data"
-          ],
-          depth: 0,
-          pendingAnnotations: [],
-          testMode: false,
-          testModeReason: null
-=======
-    schemaVersion: 1,
     did: "2ace8f8a-60d6-4211-894a-0cd7455bf59z",
     name: "hello-world-java-timed-data-source-28494",
     totalBytes: 0,
@@ -163,7 +38,6 @@
           content: [],
           topics: [],
           ancestorIds: []
->>>>>>> 581954e1
         },
         actions: [
           {
