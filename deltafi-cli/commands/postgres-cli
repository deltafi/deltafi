#!/usr/bin/env bash

. "$DELTAFICLI_WORKDIR/common"

cli_help_command() {
  echo "
Command: postgres-cli

Usage:
  postgres-cli"
  exit 1
}

ARGS=($@)
shift
PARAMS="${*@Q}"
if _is_standalone; then
  echo "Not implemented for standalone mode"
else
<<<<<<< HEAD
  ${KUBECTL_BIN} exec -it "$(${KUBECTL_BIN} get pod --selector app=StackGresCluster,stackgres.io/cluster=true,role=master -o name)" -c postgres-util -- psql -d deltafi ${PARAMS}
=======
  ${KUBECTL_BIN} exec -it "$(${KUBECTL_BIN} get pod --selector app=StackGresCluster,stackgres.io/cluster=true,role=master -o name)" -c postgres-util -- psql ${PARAMS} deltafi
>>>>>>> d4b6640f
fi<|MERGE_RESOLUTION|>--- conflicted
+++ resolved
@@ -17,9 +17,5 @@
 if _is_standalone; then
   echo "Not implemented for standalone mode"
 else
-<<<<<<< HEAD
-  ${KUBECTL_BIN} exec -it "$(${KUBECTL_BIN} get pod --selector app=StackGresCluster,stackgres.io/cluster=true,role=master -o name)" -c postgres-util -- psql -d deltafi ${PARAMS}
-=======
   ${KUBECTL_BIN} exec -it "$(${KUBECTL_BIN} get pod --selector app=StackGresCluster,stackgres.io/cluster=true,role=master -o name)" -c postgres-util -- psql ${PARAMS} deltafi
->>>>>>> d4b6640f
 fi