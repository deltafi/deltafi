#!/usr/bin/env ruby
#
#    DeltaFi - Data transformation and enrichment platform
#
#    Copyright 2021-2023 DeltaFi Contributors <deltafi@deltafi.org>
#
#    Licensed under the Apache License, Version 2.0 (the "License");
#    you may not use this file except in compliance with the License.
#    You may obtain a copy of the License at
#
#        http://www.apache.org/licenses/LICENSE-2.0
#
#    Unless required by applicable law or agreed to in writing, software
#    distributed under the License is distributed on an "AS IS" BASIS,
#    WITHOUT WARRANTIES OR CONDITIONS OF ANY KIND, either express or implied.
#    See the License for the specific language governing permissions and
#    limitations under the License.
#

# frozen_string_literal: true

$LOAD_PATH.unshift File.expand_path(File.join(File.dirname(__FILE__), '../lib'))

require 'redis'
require 'deltafi/common'

VALKEY_RETRY_COUNT = 30
THRESHOLD = 30 # seconds

<<<<<<< HEAD
def valkey_client
  url = ENV['DELTAFI_VALKEY_MASTER_PORT'].gsub('tcp://', 'redis://')
  password = ENV.fetch('VALKEY_PASSWORD', nil)
=======
def redis_client
  url = ENV['REDIS_URL'].gsub('http://', 'redis://')
  password = ENV.fetch('REDIS_PASSWORD', nil)
>>>>>>> 4b0e5203
  retries = 0
  begin
    Redis.new(
      url: url,
      password: password,
      reconnect_attempts: VALKEY_RETRY_COUNT
    )
  rescue Errno::EALREADY => e
    raise e if retries >= VALKEY_RETRY_COUNT

    sleep 1
    retries += 1
    retry
  end
end

exit 1 if valkey_client.get(Deltafi::Common::MONITOR_HEARTBEAT_VALKEY_KEY).to_i < (Time.now.to_i - THRESHOLD)<|MERGE_RESOLUTION|>--- conflicted
+++ resolved
@@ -27,15 +27,9 @@
 VALKEY_RETRY_COUNT = 30
 THRESHOLD = 30 # seconds
 
-<<<<<<< HEAD
 def valkey_client
-  url = ENV['DELTAFI_VALKEY_MASTER_PORT'].gsub('tcp://', 'redis://')
+  url = ENV['VALKEY_URL'].gsub('http://', 'redis://')
   password = ENV.fetch('VALKEY_PASSWORD', nil)
-=======
-def redis_client
-  url = ENV['REDIS_URL'].gsub('http://', 'redis://')
-  password = ENV.fetch('REDIS_PASSWORD', nil)
->>>>>>> 4b0e5203
   retries = 0
   begin
     Redis.new(
