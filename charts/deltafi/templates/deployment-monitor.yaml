--- conflicted
+++ resolved
@@ -23,20 +23,6 @@
         image: {{ .Values.deltafi.core.image }}
         imagePullPolicy: IfNotPresent
         env:
-<<<<<<< HEAD
-        - name: RUNNING_IN_CLUSTER
-          value: "true"
-        {{- include "commonEnvVars" . | nindent 8 }}
-        - name: PROBE_DIR
-          value: "/tmp/probe"
-        livenessProbe:
-          exec:
-            command: ["/monitor_probe.sh"]
-          initialDelaySeconds: 5
-          periodSeconds: 30
-          timeoutSeconds: 30
-          failureThreshold: 2
-=======
         - name: JDK_JAVA_OPTIONS
           value: "-Dcom.redhat.fips=false -Dschedule.actionEvents=false -Dschedule.maintenance=false -Dschedule.propertySync=true"
         - name: UNIQUE_ID
@@ -57,7 +43,6 @@
         {{- include "coreVolumeMounts" . | nindent 8 }}
       volumes:
       {{- include "coreVolumes" . | nindent 6 }}
->>>>>>> 0e126436
       imagePullSecrets:
       - name: docker-secret
       serviceAccountName: deltafi-core
