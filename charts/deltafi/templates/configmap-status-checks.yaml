--- conflicted
+++ resolved
@@ -9,12 +9,8 @@
     - deltafi-core-worker
     - deltafi-graphite
     - deltafi-loki
-<<<<<<< HEAD
+    - deltafi-mongodb
     - deltafi-valkey-master
-=======
-    - deltafi-mongodb
-    - deltafi-redis-master
->>>>>>> ec1fdfac
   DeploymentCheck: |
     expected_deployments:
     - deltafi-api
