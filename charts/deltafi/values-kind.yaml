--- conflicted
+++ resolved
@@ -4,20 +4,6 @@
     title: DeltaFi (DinK)
   auth:
     mode: disabled
-<<<<<<< HEAD
-# Postgres support is in early alpha for KinD
-# To get the operator and a postgres instance up and running:
-# - down your cluster if you are running one already
-# - stackgres-operator.enable = true (below)
-# - install your cluster (stackgres-operator and stackgres-restapi pods will come up)
-# - postgres.enable = true
-# - install your cluster (deltafi-postgres-0 pod will come up)
-# - deltafi postgres-cli -or- access postgress through deltafi-postgres service
-stackgres-operator:
-  enabled: true
-postgres:
-  enabled: true
-=======
 postgres:
   enabled: false
 clickhouse:
@@ -25,5 +11,4 @@
 registry-ui:
   enabled: true
 docker-registry:
-  enabled: false
->>>>>>> d4b6640f
+  enabled: false