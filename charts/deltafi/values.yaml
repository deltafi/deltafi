# DeltaFi config
deltafi:
  ssl:
    secret: keystore-secret
    passwordSecret: keystore-password-secret
    mountPath: /etc/pki
    protocol: TLSv1.2
    keyStoreName: keyStore.p12
    keyStoreType: PKCS12
    trustStoreName: trustStore.jks
    trustStoreType: JKS
  core_actions:
<<<<<<< HEAD
    image: deltafi/deltafi-core-actions:2.0-rc7
  core:
    image: deltafi/deltafi-core:2.0-rc7
    mongo_host: deltafi-mongodb
  docs:
    image: deltafi/deltafi-docs:2.0-rc7
=======
    image: deltafi/deltafi-core-actions:1.2.14
  passthrough:
    image: deltafi/deltafi-passthrough:1.2.14
    enabled: true
  core:
    image: deltafi/deltafi-core:1.2.14
    mongo_host: deltafi-mongodb
  docs:
    image: deltafi/deltafi-docs:1.2.14
>>>>>>> 4b0e5203
    enabled: true
  ingress:
    envVar:
      HTTP_MAX_BODY_SIZE: 5G
  auth:
<<<<<<< HEAD
    image: deltafi/deltafi-auth:2.0-rc7
=======
    image: deltafi/deltafi-auth:1.2.14
>>>>>>> 4b0e5203
    mode: basic # basic, cert, or disabled
    secret: auth-secret
    entityResolver:
      enabled: false
<<<<<<< HEAD
      image: deltafi/deltafi-entity-resolver:2.0-rc7
      url: http://127.0.0.1:8080/
  api:
    image: deltafi/deltafi-api:2.0-rc7
  ui:
    image: deltafi/deltafi-ui:2.0-rc7
  egress_sink:
    enabled: true
    image: deltafi/deltafi-egress-sink:2.0-rc7
  nodemonitor:
    image: deltafi/deltafi-nodemonitor:2.0-rc7
    period: 9
  clustermonitor:
    enabled: true
    image: deltafi/deltafi-clustermonitor:2.0-rc7
=======
      image: deltafi/deltafi-entity-resolver:1.2.14
      url: http://127.0.0.1:8080/
  api:
    image: deltafi/deltafi-api:1.2.14
  clickhouse_etl:
    enabled: false
    interval: 10          # Period (seconds) between sync jobs
    lag: 60               # Lag time (seconds) for deltafiles to settle into MongoDB
    batch: 2000           # Maximum count of deltafiles to transfer at a time
    delete_ttl: "1 MONTH" # Clickhouse Deltafiles DELETE TTL (i.e. 1 MONTH, 14 DAY, 12 HOUR, etc.)
  ui:
    image: deltafi/deltafi-ui:1.2.14
  egress_sink:
    enabled: true
    image: deltafi/deltafi-egress-sink:1.2.14
  nodemonitor:
    image: deltafi/deltafi-nodemonitor:1.2.14
    period: 9
  clustermonitor:
    enabled: true
    image: deltafi/deltafi-clustermonitor:1.2.14
>>>>>>> 4b0e5203
    period: 9

# Kubernetes ingress config
ingress:
  domain: local.deltafi.org
  tls:
    enabled: false
    secrets:
      default: local-deltafi-org
# MinIO config
minio:
  environment:
    # don't let trash files build up
    MINIO_API_DELETE_CLEANUP_INTERVAL: 1s
    # prioritize reads and writes over lifecycle events
    MINIO_SCANNER_SPEED: slow
    MINIO_BROWSER: off
  image:
    tag: RELEASE.2024-07-04T14-25-45Z
  mode: standalone
  existingSecret: minio-keys
  resources:
    requests:
      memory: 2Gi
  replicas: 1
  persistence:
    enabled: true
    existingClaim: deltafi-minio
  service:
    type: NodePort
  nodeSelector:
    node-role.deltafi.org/storage: "true"
  metrics:
    serviceMonitor:
      public: true
# MongoDB config
mongodb:
  image:
    repository: bitnami/mongodb
    tag: 5.0.17
  architecture: standalone
  useStatefulSet: true
  auth:
    existingSecret: mongodb-passwords
    enabled: true
    database: deltafi
    username: mongouser
  service:
    type: NodePort
  persistence:
    enabled: true
    existingClaim: deltafi-mongodb
  volumePermissions:
    enabled: true
  nodeSelector:
    node-role.deltafi.org/storage: "true"
# Redis config
redis:
  nameOverride: valkey
  fullnameOverride: deltafi-valkey
  image:
<<<<<<< HEAD
    repository: bitnami/valkey
=======
    repository: bitnami/redis
>>>>>>> 4b0e5203
    tag: 7.2.5
  architecture: standalone
  auth:
    existingSecret: valkey-password
    enabled: true
  commonConfiguration: |-
    # Diable AOF https://redis.io/topics/persistence#append-only-file
    appendonly no
    # Disable RDB persistence
    save ""
  master:
    persistence:
      enabled: false
    nodeSelector:
      node-role.deltafi.org/compute: "true"
# Kubernetes Dashboard config
kubernetes-dashboard:
  image:
    tag: v2.7.0
  securityContext: null
  metricsScraper:
    enabled: true
    image:
      tag: v1.0.9
  protocolHttp: true
  service:
    externalPort: 80
  settings:
    clusterName: 'DeltaFi'
    itemsPerPage: 50
    labelsLimit: 3
    logsAutoRefreshTimeInterval: 5
    resourceAutoRefreshTimeInterval: 5
    disableAccessDeniedNotifications: false
    defaultNamespace: deltafi
    namespaceFallbackList:
      - default

grafana:
  image:
    repository: deltafi/grafana
    tag: 11.1.3-0
  persistence:
    enabled: true
    existingClaim: deltafi-grafana
  nodeSelector:
    node-role.deltafi.org/storage: "true"
  grafana.ini:
    paths:
      data: /var/lib/grafana/
      logs: /var/log/grafana
      plugins: /var/lib/grafana-plugins
      provisioning: /etc/grafana/provisioning
    auth.anonymous:
      enabled: false
    auth.basic:
      enabled: false
    auth.proxy:
      enabled: true
      header_name: X-User-Name
      headers: Role:X-Metrics-Role
      auto_sign_up: true
    analytics:
      reporting_enabled: false
      check_for_updates: false
      check_for_plugin_updates: false
      enable_feedback_links: false
    dashboards:
      min_refresh_interval: "10s"
    log:
      mode: console
    log.console:
      format: json
    unified_alerting:
      enabled: true
    alerting:
      enabled: false
    security:
      allow_embedding: true
    feature_toggles:
      enable: "newVizTooltips pdfTables returnToPrevious groupToNestedTableTransformation extraThemes regressionTransformation addFieldFromCalculationStatFunctions formatString"
  sidecar:
    dashboards:
      enabled: true
      provider:
        folder: "DeltaFi"
  datasources:
    datasources.yaml:
      apiVersion: 1
      datasources:
      - name: Graphite
        type: graphite
        access: proxy
        url: http://deltafi-graphite:8080
        editable: false
        isDefault: true
        version: 2
        uid: deltafi-graphite
      - name: Loki
        type: loki
        access: proxy
        url: http://deltafi-loki:3100
        editable: false
        isDefault: false
        version: 2
        uid: deltafi-loki
      - name: ClickHouse
        uid: deltafi-clickhouse
        type: grafana-clickhouse-datasource
        jsonData:
          defaultDatabase: deltafi
          port: 9000
          server: deltafi-clickhouse
          username: default
          tlsSkipVerify: true
        secureJsonData:
          password: deltafi
promtail:
  image:
    tag: 2.9.9
  persistence:
    enabled: true
    existingClaim: deltafi-promtail
  config:
    clients:
      - url: http://deltafi-loki:3100/loki/api/v1/push
    snippets:
      pipelineStages:
        - cri: {}
        - labeldrop:
            - filename
        # Label action logs
        - match:
            selector: '{ app=~".+" } |~ "\"action\":\"[^\"]+\""'
            stages:
            - json:
                expressions:
                  action: action
            - labels:
                action:
            - static_labels:
                type: 'ACTION'
        # Remove noisy probe logs
        - match:
            selector: '{app="deltafi-ui"}'
            stages:
              - drop:
                  expression: "probe"
        # Label audit logs
        - match:
              selector: '{ app=~".*" } |= "\"loggerName\":\"AUDIT\""'
              stages:
              - json:
                  expressions:
                    user: user
              - labels:
                  user:
              - static_labels:
                  type: "AUDIT"
        # Categorize UI HTTP status codes
        - match:
              selector: '{ app="deltafi-ui" } |= " 200 "'
              stages:
              - static_labels:
                  level: "DEBUG"
        - match:
              selector: '{ app="deltafi-ui" } |= " 304 "'
              stages:
              - static_labels:
                  level: "DEBUG"
        - match:
              selector: '{ app="deltafi-ui" } |= " 404 "'
              stages:
              - static_labels:
                  level: "ERROR"
        - match:
              selector: '{ app="deltafi-ui" } |= " 500 "'
              stages:
              - static_labels:
                  level: "ERROR"
        - match:
              selector: '{ app="deltafi-ui" } |= " 503 "'
              stages:
              - static_labels:
                  level: "ERROR"
        # Categorize API HTTP status codes
        - match:
              selector: '{ app="deltafi-api" } |= " 200 "'
              stages:
              - static_labels:
                  level: "DEBUG"
        - match:
              selector: '{ app="deltafi-api" } |= " 404 "'
              stages:
              - static_labels:
                  level: "ERROR"
        - match:
              selector: '{ app="deltafi-api" } |= " 500 "'
              stages:
              - static_labels:
                  level: "ERROR"
        - match:
              selector: '{ app="deltafi-api" } |= " 503 "'
              stages:
              - static_labels:
                  level: "ERROR"
        # Squelch/categorize mongodb noise
        - match:
              selector: '{ app="mongodb" }'
              stages:
                - drop:
                    expression: "Connection accepted|Connection ended|client metadata"
        - match:
              selector: '{ app="mongodb" } |= "WiredTiger message"'
              stages:
              - static_labels:
                  level: "DEBUG"
        - match:
              selector: '{ app="mongodb" } |= "Slow query"'
              stages:
              - static_labels:
                  level: "DEBUG"
        # Squelch nasty graphite debug logs
        - match:
            selector: '{app="graphite"}'
            stages:
              # Filtering out graphite debug logs containing "(Tagging|Tagged)"
              - drop:
                  expression: "Tagg"
        # Clear out excessive debug messages
        - match:
            selector: '{app="deltafi-monitor"}'
            stages:
              - drop:
                  expression: "DEBUG"
        # Clear out excessive post messages
        - match:
            selector: '{app="deltafi-egress-sink"}'
            stages:
              - drop:
                  expression: "POST / HTTP"
        # Clear out excessive probe messages
        - match:
            selector: '{app="kubernetes-dashboard"}'
            stages:
              - drop:
                  expression: "kube-probe"
              - drop:
                  expression: "/healthz"
loki:
  image:
    tag: 2.9.9
  persistence:
    enabled: true
    existingClaim: deltafi-loki
  nodeSelector:
    node-role.deltafi.org/storage: "true"
  extraArgs:
    log.level: warn
  config:
    compactor:
      retention_enabled: true
      retention_delete_delay: 10m
      compaction_interval: 10m
      retention_delete_worker_count: 150
    limits_config:
      retention_period: 744h
      retention_stream:
      - selector: '{level="DEBUG"}'
        priority: 1
        period: 24h
      - selector: '{container="deltafi-ingress",type="AUDIT"}'
        priority: 3
        period: 24h
      - selector: '{container="deltafi-monitor"}'
        priority: 4
        period: 96h
      - selector: '{container="mongodb"}'
        priority: 5
        period: 168h
      - selector: '{app="kubernetes-dashboard"}'
        priority: 6
        period: 96h
      - selector: '{app="grafana"}'
        priority: 7
        period: 168h
    query_scheduler:
      max_outstanding_requests_per_tenant: 500
  livenessProbe:
   initialDelaySeconds: 5
  readinessProbe:
   initialDelaySeconds: 5

# Graphite Configuration
graphite:
  image:
    tag: 1.1.10-5
  persistence:
    enabled: true
    existingClaim: deltafi-graphite
  nodeSelector:
    node-role.deltafi.org/storage: "true"
  statsd:
    interface: TCP

# Clickhouse Configuration
clickhouse:
  enabled: false
  image:
    repository: bitnami/clickhouse
    tag: 24.6.2-debian-12-r0
  shards: 1
  replicaCount: 1
  keeper:
    enabled: false
  externalAccess:
    enabled: false
    service:
      type: ClusterIP
  ingress:
    enabled: false
  persistence:
    enabled: true
    existingClaim: deltafi-clickhouse
  podSecurityContext:
    enabled: false
  zookeeper:
    enabled: false
  auth:
    existingSecret: clickhouse-password
    existingSecretKey: clickhouse-password
postgres:
  version: 16.3
  enabled: false<|MERGE_RESOLUTION|>--- conflicted
+++ resolved
@@ -10,39 +10,22 @@
     trustStoreName: trustStore.jks
     trustStoreType: JKS
   core_actions:
-<<<<<<< HEAD
     image: deltafi/deltafi-core-actions:2.0-rc7
   core:
     image: deltafi/deltafi-core:2.0-rc7
     mongo_host: deltafi-mongodb
   docs:
     image: deltafi/deltafi-docs:2.0-rc7
-=======
-    image: deltafi/deltafi-core-actions:1.2.14
-  passthrough:
-    image: deltafi/deltafi-passthrough:1.2.14
-    enabled: true
-  core:
-    image: deltafi/deltafi-core:1.2.14
-    mongo_host: deltafi-mongodb
-  docs:
-    image: deltafi/deltafi-docs:1.2.14
->>>>>>> 4b0e5203
     enabled: true
   ingress:
     envVar:
       HTTP_MAX_BODY_SIZE: 5G
   auth:
-<<<<<<< HEAD
     image: deltafi/deltafi-auth:2.0-rc7
-=======
-    image: deltafi/deltafi-auth:1.2.14
->>>>>>> 4b0e5203
     mode: basic # basic, cert, or disabled
     secret: auth-secret
     entityResolver:
       enabled: false
-<<<<<<< HEAD
       image: deltafi/deltafi-entity-resolver:2.0-rc7
       url: http://127.0.0.1:8080/
   api:
@@ -58,29 +41,6 @@
   clustermonitor:
     enabled: true
     image: deltafi/deltafi-clustermonitor:2.0-rc7
-=======
-      image: deltafi/deltafi-entity-resolver:1.2.14
-      url: http://127.0.0.1:8080/
-  api:
-    image: deltafi/deltafi-api:1.2.14
-  clickhouse_etl:
-    enabled: false
-    interval: 10          # Period (seconds) between sync jobs
-    lag: 60               # Lag time (seconds) for deltafiles to settle into MongoDB
-    batch: 2000           # Maximum count of deltafiles to transfer at a time
-    delete_ttl: "1 MONTH" # Clickhouse Deltafiles DELETE TTL (i.e. 1 MONTH, 14 DAY, 12 HOUR, etc.)
-  ui:
-    image: deltafi/deltafi-ui:1.2.14
-  egress_sink:
-    enabled: true
-    image: deltafi/deltafi-egress-sink:1.2.14
-  nodemonitor:
-    image: deltafi/deltafi-nodemonitor:1.2.14
-    period: 9
-  clustermonitor:
-    enabled: true
-    image: deltafi/deltafi-clustermonitor:1.2.14
->>>>>>> 4b0e5203
     period: 9
 
 # Kubernetes ingress config
@@ -142,11 +102,7 @@
   nameOverride: valkey
   fullnameOverride: deltafi-valkey
   image:
-<<<<<<< HEAD
     repository: bitnami/valkey
-=======
-    repository: bitnami/redis
->>>>>>> 4b0e5203
     tag: 7.2.5
   architecture: standalone
   auth:
