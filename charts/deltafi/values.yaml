# DeltaFi config
deltafi:
  local_path_provisioner:
    enabled: false
    path: /data/deltafi/local
  ssl:
    secret: keystore-secret
    passwordSecret: keystore-password-secret
    mountPath: /etc/pki
    protocol: TLSv1.2
    keyStoreName: keyStore.p12
    keyStoreType: PKCS12
    trustStoreName: trustStore.jks
    trustStoreType: JKS
  core_actions:
<<<<<<< HEAD
    image: deltafi/deltafi-core-actions:2.0-beta14
  core:
    image: deltafi/deltafi-core:2.0-beta14
  docs:
    image: deltafi/deltafi-docs:2.0-beta14
=======
    image: deltafi/deltafi-core-actions:2.0-rc10
  core:
    image: deltafi/deltafi-core:2.0-rc10
    mongo_host: deltafi-mongodb
  docs:
    image: deltafi/deltafi-docs:2.0-rc10
>>>>>>> d3cee4ed
    enabled: true
  ingress:
    envVar:
      HTTP_MAX_BODY_SIZE: 5G
  auth:
<<<<<<< HEAD
    image: deltafi/deltafi-auth:2.0-beta14
=======
    image: deltafi/deltafi-auth:2.0-rc10
>>>>>>> d3cee4ed
    mode: basic # basic, cert, or disabled
    secret: auth-secret
    entityResolver:
      enabled: false
<<<<<<< HEAD
      image: deltafi/deltafi-entity-resolver:2.0-beta14
      url: http://127.0.0.1:8080/
  api:
    image: deltafi/deltafi-api:2.0-beta14
  ui:
    image: deltafi/deltafi-ui:2.0-beta14
  egress_sink:
    enabled: true
    image: deltafi/deltafi-egress-sink:2.0-beta14
  nodemonitor:
    image: deltafi/deltafi-nodemonitor:2.0-beta14
    period: 9
  clustermonitor:
    enabled: true
    image: deltafi/deltafi-clustermonitor:2.0-beta14
=======
      image: deltafi/deltafi-entity-resolver:2.0-rc10
      url: http://127.0.0.1:8080/
  api:
    image: deltafi/deltafi-api:2.0-rc10
  ui:
    image: deltafi/deltafi-ui:2.0-rc10
  egress_sink:
    enabled: true
    image: deltafi/deltafi-egress-sink:2.0-rc10
  nodemonitor:
    image: deltafi/deltafi-nodemonitor:2.0-rc10
    period: 9
  clustermonitor:
    enabled: true
    image: deltafi/deltafi-clustermonitor:2.0-rc10
>>>>>>> d3cee4ed
    period: 9

# Kubernetes ingress config
ingress:
  domain: local.deltafi.org
  tls:
    enabled: false
    # ssl_ciphers: "ECDHE-RSA-AES256-GCM-SHA384"
    secrets:
      default: local-deltafi-org
# MinIO config
minio:
  environment:
    # don't let trash files build up
    MINIO_API_DELETE_CLEANUP_INTERVAL: 1s
    # prioritize reads and writes over lifecycle events
    MINIO_SCANNER_SPEED: slow
    MINIO_BROWSER: off
  image:
    tag: RELEASE.2024-08-17T01-24-54Z
  mode: standalone
  existingSecret: minio-keys
  resources:
    requests:
      memory: 2Gi
  replicas: 1
  persistence:
    enabled: true
    existingClaim: deltafi-minio
  service:
    type: NodePort
  nodeSelector:
    node-role.deltafi.org/storage: "true"
  metrics:
    serviceMonitor:
      public: true
# Redis config
redis:
  nameOverride: valkey
  fullnameOverride: deltafi-valkey
  image:
    repository: bitnami/valkey
    tag: 7.2.6
  architecture: standalone
  auth:
    existingSecret: valkey-password
    enabled: true
  commonConfiguration: |-
    # Diable AOF https://redis.io/topics/persistence#append-only-file
    appendonly no
    # Disable RDB persistence
    save ""
  master:
    persistence:
      enabled: false
    nodeSelector:
      node-role.deltafi.org/compute: "true"
# Kubernetes Dashboard config
kubernetes-dashboard:
  image:
    tag: v2.7.0
  securityContext: null
  metricsScraper:
    enabled: true
    image:
      tag: v1.0.9
  protocolHttp: true
  service:
    externalPort: 80
  settings:
    clusterName: 'DeltaFi'
    itemsPerPage: 50
    labelsLimit: 3
    logsAutoRefreshTimeInterval: 5
    resourceAutoRefreshTimeInterval: 5
    disableAccessDeniedNotifications: false
    defaultNamespace: deltafi
    namespaceFallbackList:
      - default

grafana:
  image:
    repository: deltafi/grafana
    tag: 11.1.4-0
  persistence:
    enabled: true
    existingClaim: deltafi-grafana
  nodeSelector:
    node-role.deltafi.org/storage: "true"
  grafana.ini:
    paths:
      data: /var/lib/grafana/
      logs: /var/log/grafana
      plugins: /var/lib/grafana-plugins
      provisioning: /etc/grafana/provisioning
    auth.anonymous:
      enabled: false
    auth.basic:
      enabled: false
    auth.proxy:
      enabled: true
      header_name: X-User-Name
      headers: Role:X-Metrics-Role
      auto_sign_up: true
    analytics:
      reporting_enabled: false
      check_for_updates: false
      check_for_plugin_updates: false
      enable_feedback_links: false
    dashboards:
      min_refresh_interval: "10s"
    log:
      mode: console
    log.console:
      format: json
    unified_alerting:
      enabled: true
    alerting:
      enabled: false
    security:
      allow_embedding: true
    feature_toggles:
      enable: "newVizTooltips pdfTables returnToPrevious groupToNestedTableTransformation extraThemes regressionTransformation addFieldFromCalculationStatFunctions formatString"
  sidecar:
    dashboards:
      enabled: true
      provider:
        folder: "DeltaFi"
  datasources:
    datasources.yaml:
      apiVersion: 1
      datasources:
      - name: Graphite
        type: graphite
        access: proxy
        url: http://deltafi-graphite:8080
        editable: false
        isDefault: true
        version: 2
        uid: deltafi-graphite
      - name: Loki
        type: loki
        access: proxy
        url: http://deltafi-loki:3100
        editable: false
        isDefault: false
        version: 2
        uid: deltafi-loki
      - name: ClickHouse
        uid: deltafi-clickhouse
        type: grafana-clickhouse-datasource
        jsonData:
          defaultDatabase: deltafi
          port: 9000
          server: deltafi-clickhouse
          username: default
          tlsSkipVerify: true
        secureJsonData:
          password: deltafi
promtail:
  image:
    tag: 2.9.10
  persistence:
    enabled: true
    existingClaim: deltafi-promtail
  config:
    clients:
      - url: http://deltafi-loki:3100/loki/api/v1/push
    snippets:
      pipelineStages:
        - cri: {}
        - labeldrop:
            - filename
        # Label action logs
        - match:
            selector: '{ app=~".+" } |~ "\"action\":\"[^\"]+\""'
            stages:
            - json:
                expressions:
                  action: action
            - labels:
                action:
            - static_labels:
                type: 'ACTION'
        # Remove noisy probe logs
        - match:
            selector: '{app="deltafi-ui"}'
            stages:
              - drop:
                  expression: "probe"
        # Label audit logs
        - match:
              selector: '{ app=~".*" } |= "\"loggerName\":\"AUDIT\""'
              stages:
              - json:
                  expressions:
                    user: user
              - labels:
                  user:
              - static_labels:
                  type: "AUDIT"
        # Categorize UI HTTP status codes
        - match:
              selector: '{ app="deltafi-ui" } |= " 200 "'
              stages:
              - static_labels:
                  level: "DEBUG"
        - match:
              selector: '{ app="deltafi-ui" } |= " 304 "'
              stages:
              - static_labels:
                  level: "DEBUG"
        - match:
              selector: '{ app="deltafi-ui" } |= " 404 "'
              stages:
              - static_labels:
                  level: "ERROR"
        - match:
              selector: '{ app="deltafi-ui" } |= " 500 "'
              stages:
              - static_labels:
                  level: "ERROR"
        - match:
              selector: '{ app="deltafi-ui" } |= " 503 "'
              stages:
              - static_labels:
                  level: "ERROR"
        # Categorize API HTTP status codes
        - match:
              selector: '{ app="deltafi-api" } |= " 200 "'
              stages:
              - static_labels:
                  level: "DEBUG"
        - match:
              selector: '{ app="deltafi-api" } |= " 404 "'
              stages:
              - static_labels:
                  level: "ERROR"
        - match:
              selector: '{ app="deltafi-api" } |= " 500 "'
              stages:
              - static_labels:
                  level: "ERROR"
        - match:
              selector: '{ app="deltafi-api" } |= " 503 "'
              stages:
              - static_labels:
                  level: "ERROR"
        # Squelch nasty graphite debug logs
        - match:
            selector: '{app="graphite"}'
            stages:
              # Filtering out graphite debug logs containing "(Tagging|Tagged)"
              - drop:
                  expression: "Tagg"
        # Clear out excessive debug messages
        - match:
            selector: '{app="deltafi-monitor"}'
            stages:
              - drop:
                  expression: "DEBUG"
        # Clear out excessive post messages
        - match:
            selector: '{app="deltafi-egress-sink"}'
            stages:
              - drop:
                  expression: "POST / HTTP"
        # Clear out excessive probe messages
        - match:
            selector: '{app="kubernetes-dashboard"}'
            stages:
              - drop:
                  expression: "kube-probe"
              - drop:
                  expression: "/healthz"
loki:
  image:
    tag: 2.9.10
  persistence:
    enabled: true
    existingClaim: deltafi-loki
  nodeSelector:
    node-role.deltafi.org/storage: "true"
  extraArgs:
    log.level: warn
  config:
    compactor:
      retention_enabled: true
      retention_delete_delay: 10m
      compaction_interval: 10m
      retention_delete_worker_count: 150
    limits_config:
      retention_period: 744h
      retention_stream:
      - selector: '{level="DEBUG"}'
        priority: 1
        period: 24h
      - selector: '{container="deltafi-ingress",type="AUDIT"}'
        priority: 3
        period: 24h
      - selector: '{container="deltafi-monitor"}'
        priority: 4
        period: 96h
      - selector: '{app="kubernetes-dashboard"}'
        priority: 6
        period: 96h
      - selector: '{app="grafana"}'
        priority: 7
        period: 168h
    query_scheduler:
      max_outstanding_requests_per_tenant: 500
  livenessProbe:
   initialDelaySeconds: 5
  readinessProbe:
   initialDelaySeconds: 5

# Graphite Configuration
graphite:
  image:
    tag: 1.1.10-5
  persistence:
    enabled: true
    existingClaim: deltafi-graphite
  nodeSelector:
    node-role.deltafi.org/storage: "true"
  statsd:
    interface: TCP

# Clickhouse Configuration
clickhouse:
  enabled: false
  image:
    repository: bitnami/clickhouse
    tag: 24.8.1-debian-12-r0
  shards: 1
  replicaCount: 1
  keeper:
    enabled: false
  externalAccess:
    enabled: false
    service:
      type: ClusterIP
  ingress:
    enabled: false
  persistence:
    enabled: true
    existingClaim: deltafi-clickhouse
  podSecurityContext:
    enabled: false
  zookeeper:
    enabled: false
  auth:
    existingSecret: clickhouse-password
    existingSecretKey: clickhouse-password
postgres:
  version: 16.3
  enabled: true<|MERGE_RESOLUTION|>--- conflicted
+++ resolved
@@ -13,35 +13,21 @@
     trustStoreName: trustStore.jks
     trustStoreType: JKS
   core_actions:
-<<<<<<< HEAD
     image: deltafi/deltafi-core-actions:2.0-beta14
   core:
     image: deltafi/deltafi-core:2.0-beta14
   docs:
     image: deltafi/deltafi-docs:2.0-beta14
-=======
-    image: deltafi/deltafi-core-actions:2.0-rc10
-  core:
-    image: deltafi/deltafi-core:2.0-rc10
-    mongo_host: deltafi-mongodb
-  docs:
-    image: deltafi/deltafi-docs:2.0-rc10
->>>>>>> d3cee4ed
     enabled: true
   ingress:
     envVar:
       HTTP_MAX_BODY_SIZE: 5G
   auth:
-<<<<<<< HEAD
     image: deltafi/deltafi-auth:2.0-beta14
-=======
-    image: deltafi/deltafi-auth:2.0-rc10
->>>>>>> d3cee4ed
     mode: basic # basic, cert, or disabled
     secret: auth-secret
     entityResolver:
       enabled: false
-<<<<<<< HEAD
       image: deltafi/deltafi-entity-resolver:2.0-beta14
       url: http://127.0.0.1:8080/
   api:
@@ -57,23 +43,6 @@
   clustermonitor:
     enabled: true
     image: deltafi/deltafi-clustermonitor:2.0-beta14
-=======
-      image: deltafi/deltafi-entity-resolver:2.0-rc10
-      url: http://127.0.0.1:8080/
-  api:
-    image: deltafi/deltafi-api:2.0-rc10
-  ui:
-    image: deltafi/deltafi-ui:2.0-rc10
-  egress_sink:
-    enabled: true
-    image: deltafi/deltafi-egress-sink:2.0-rc10
-  nodemonitor:
-    image: deltafi/deltafi-nodemonitor:2.0-rc10
-    period: 9
-  clustermonitor:
-    enabled: true
-    image: deltafi/deltafi-clustermonitor:2.0-rc10
->>>>>>> d3cee4ed
     period: 9
 
 # Kubernetes ingress config
