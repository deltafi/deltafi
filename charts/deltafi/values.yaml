# DeltaFi config
deltafi:
  ssl:
    secret: keystore-secret
    passwordSecret: keystore-password-secret
    mountPath: /etc/pki
    protocol: TLSv1.2
    keyStoreName: keyStore.p12
    keyStoreType: PKCS12
    trustStoreName: trustStore.jks
    trustStoreType: JKS
  core_actions:
<<<<<<< HEAD
    image: deltafi/deltafi-core-actions:2.0-beta10
  core:
    image: deltafi/deltafi-core:2.0-beta10
  docs:
    image: deltafi/deltafi-docs:2.0-beta10
=======
    image: deltafi/deltafi-core-actions:2.0-rc8
  core:
    image: deltafi/deltafi-core:2.0-rc8
    mongo_host: deltafi-mongodb
  docs:
    image: deltafi/deltafi-docs:2.0-rc8
>>>>>>> 88651e5b
    enabled: true
  ingress:
    envVar:
      HTTP_MAX_BODY_SIZE: 5G
  auth:
<<<<<<< HEAD
    image: deltafi/deltafi-auth:2.0-beta10
=======
    image: deltafi/deltafi-auth:2.0-rc8
>>>>>>> 88651e5b
    mode: basic # basic, cert, or disabled
    secret: auth-secret
    entityResolver:
      enabled: false
<<<<<<< HEAD
      image: deltafi/deltafi-entity-resolver:2.0-beta10
      url: http://127.0.0.1:8080/
  api:
    image: deltafi/deltafi-api:2.0-beta10
  ui:
    image: deltafi/deltafi-ui:2.0-beta10
  egress_sink:
    enabled: true
    image: deltafi/deltafi-egress-sink:2.0-beta10
  nodemonitor:
    image: deltafi/deltafi-nodemonitor:2.0-beta10
    period: 9
  clustermonitor:
    enabled: true
    image: deltafi/deltafi-clustermonitor:2.0-beta10
=======
      image: deltafi/deltafi-entity-resolver:2.0-rc8
      url: http://127.0.0.1:8080/
  api:
    image: deltafi/deltafi-api:2.0-rc8
  ui:
    image: deltafi/deltafi-ui:2.0-rc8
  egress_sink:
    enabled: true
    image: deltafi/deltafi-egress-sink:2.0-rc8
  nodemonitor:
    image: deltafi/deltafi-nodemonitor:2.0-rc8
    period: 9
  clustermonitor:
    enabled: true
    image: deltafi/deltafi-clustermonitor:2.0-rc8
>>>>>>> 88651e5b
    period: 9

# Kubernetes ingress config
ingress:
  domain: local.deltafi.org
  tls:
    enabled: false
    secrets:
      default: local-deltafi-org
# MinIO config
minio:
  environment:
    # don't let trash files build up
    MINIO_API_DELETE_CLEANUP_INTERVAL: 1s
    # prioritize reads and writes over lifecycle events
    MINIO_SCANNER_SPEED: slow
    MINIO_BROWSER: off
  image:
    tag: RELEASE.2024-07-04T14-25-45Z
  mode: standalone
  existingSecret: minio-keys
  resources:
    requests:
      memory: 2Gi
  replicas: 1
  persistence:
    enabled: true
    existingClaim: deltafi-minio
  service:
    type: NodePort
  nodeSelector:
    node-role.deltafi.org/storage: "true"
  metrics:
    serviceMonitor:
      public: true
# Redis config
redis:
  nameOverride: valkey
  fullnameOverride: deltafi-valkey
  image:
    repository: bitnami/valkey
    tag: 7.2.5
  architecture: standalone
  auth:
    existingSecret: valkey-password
    enabled: true
  commonConfiguration: |-
    # Diable AOF https://redis.io/topics/persistence#append-only-file
    appendonly no
    # Disable RDB persistence
    save ""
  master:
    persistence:
      enabled: false
    nodeSelector:
      node-role.deltafi.org/compute: "true"
# Kubernetes Dashboard config
kubernetes-dashboard:
  image:
    tag: v2.7.0
  securityContext: null
  metricsScraper:
    enabled: true
    image:
      tag: v1.0.9
  protocolHttp: true
  service:
    externalPort: 80
  settings:
    clusterName: 'DeltaFi'
    itemsPerPage: 50
    labelsLimit: 3
    logsAutoRefreshTimeInterval: 5
    resourceAutoRefreshTimeInterval: 5
    disableAccessDeniedNotifications: false
    defaultNamespace: deltafi
    namespaceFallbackList:
      - default

grafana:
  image:
    repository: deltafi/grafana
    tag: 11.1.3-0
  persistence:
    enabled: true
    existingClaim: deltafi-grafana
  nodeSelector:
    node-role.deltafi.org/storage: "true"
  grafana.ini:
    paths:
      data: /var/lib/grafana/
      logs: /var/log/grafana
      plugins: /var/lib/grafana-plugins
      provisioning: /etc/grafana/provisioning
    auth.anonymous:
      enabled: false
    auth.basic:
      enabled: false
    auth.proxy:
      enabled: true
      header_name: X-User-Name
      headers: Role:X-Metrics-Role
      auto_sign_up: true
    analytics:
      reporting_enabled: false
      check_for_updates: false
      check_for_plugin_updates: false
      enable_feedback_links: false
    dashboards:
      min_refresh_interval: "10s"
    log:
      mode: console
    log.console:
      format: json
    unified_alerting:
      enabled: true
    alerting:
      enabled: false
    security:
      allow_embedding: true
    feature_toggles:
      enable: "newVizTooltips pdfTables returnToPrevious groupToNestedTableTransformation extraThemes regressionTransformation addFieldFromCalculationStatFunctions formatString"
  sidecar:
    dashboards:
      enabled: true
      provider:
        folder: "DeltaFi"
  datasources:
    datasources.yaml:
      apiVersion: 1
      datasources:
      - name: Graphite
        type: graphite
        access: proxy
        url: http://deltafi-graphite:8080
        editable: false
        isDefault: true
        version: 2
        uid: deltafi-graphite
      - name: Loki
        type: loki
        access: proxy
        url: http://deltafi-loki:3100
        editable: false
        isDefault: false
        version: 2
        uid: deltafi-loki
      - name: ClickHouse
        uid: deltafi-clickhouse
        type: grafana-clickhouse-datasource
        jsonData:
          defaultDatabase: deltafi
          port: 9000
          server: deltafi-clickhouse
          username: default
          tlsSkipVerify: true
        secureJsonData:
          password: deltafi
promtail:
  image:
    tag: 2.9.9
  persistence:
    enabled: true
    existingClaim: deltafi-promtail
  config:
    clients:
      - url: http://deltafi-loki:3100/loki/api/v1/push
    snippets:
      pipelineStages:
        - cri: {}
        - labeldrop:
            - filename
        # Label action logs
        - match:
            selector: '{ app=~".+" } |~ "\"action\":\"[^\"]+\""'
            stages:
            - json:
                expressions:
                  action: action
            - labels:
                action:
            - static_labels:
                type: 'ACTION'
        # Remove noisy probe logs
        - match:
            selector: '{app="deltafi-ui"}'
            stages:
              - drop:
                  expression: "probe"
        # Label audit logs
        - match:
              selector: '{ app=~".*" } |= "\"loggerName\":\"AUDIT\""'
              stages:
              - json:
                  expressions:
                    user: user
              - labels:
                  user:
              - static_labels:
                  type: "AUDIT"
        # Categorize UI HTTP status codes
        - match:
              selector: '{ app="deltafi-ui" } |= " 200 "'
              stages:
              - static_labels:
                  level: "DEBUG"
        - match:
              selector: '{ app="deltafi-ui" } |= " 304 "'
              stages:
              - static_labels:
                  level: "DEBUG"
        - match:
              selector: '{ app="deltafi-ui" } |= " 404 "'
              stages:
              - static_labels:
                  level: "ERROR"
        - match:
              selector: '{ app="deltafi-ui" } |= " 500 "'
              stages:
              - static_labels:
                  level: "ERROR"
        - match:
              selector: '{ app="deltafi-ui" } |= " 503 "'
              stages:
              - static_labels:
                  level: "ERROR"
        # Categorize API HTTP status codes
        - match:
              selector: '{ app="deltafi-api" } |= " 200 "'
              stages:
              - static_labels:
                  level: "DEBUG"
        - match:
              selector: '{ app="deltafi-api" } |= " 404 "'
              stages:
              - static_labels:
                  level: "ERROR"
        - match:
              selector: '{ app="deltafi-api" } |= " 500 "'
              stages:
              - static_labels:
                  level: "ERROR"
        - match:
              selector: '{ app="deltafi-api" } |= " 503 "'
              stages:
              - static_labels:
                  level: "ERROR"
        # Squelch nasty graphite debug logs
        - match:
            selector: '{app="graphite"}'
            stages:
              # Filtering out graphite debug logs containing "(Tagging|Tagged)"
              - drop:
                  expression: "Tagg"
        # Clear out excessive debug messages
        - match:
            selector: '{app="deltafi-monitor"}'
            stages:
              - drop:
                  expression: "DEBUG"
        # Clear out excessive post messages
        - match:
            selector: '{app="deltafi-egress-sink"}'
            stages:
              - drop:
                  expression: "POST / HTTP"
        # Clear out excessive probe messages
        - match:
            selector: '{app="kubernetes-dashboard"}'
            stages:
              - drop:
                  expression: "kube-probe"
              - drop:
                  expression: "/healthz"
loki:
  image:
    tag: 2.9.9
  persistence:
    enabled: true
    existingClaim: deltafi-loki
  nodeSelector:
    node-role.deltafi.org/storage: "true"
  extraArgs:
    log.level: warn
  config:
    compactor:
      retention_enabled: true
      retention_delete_delay: 10m
      compaction_interval: 10m
      retention_delete_worker_count: 150
    limits_config:
      retention_period: 744h
      retention_stream:
      - selector: '{level="DEBUG"}'
        priority: 1
        period: 24h
      - selector: '{container="deltafi-ingress",type="AUDIT"}'
        priority: 3
        period: 24h
      - selector: '{container="deltafi-monitor"}'
        priority: 4
        period: 96h
      - selector: '{app="kubernetes-dashboard"}'
        priority: 6
        period: 96h
      - selector: '{app="grafana"}'
        priority: 7
        period: 168h
    query_scheduler:
      max_outstanding_requests_per_tenant: 500
  livenessProbe:
   initialDelaySeconds: 5
  readinessProbe:
   initialDelaySeconds: 5

# Graphite Configuration
graphite:
  image:
    tag: 1.1.10-5
  persistence:
    enabled: true
    existingClaim: deltafi-graphite
  nodeSelector:
    node-role.deltafi.org/storage: "true"
  statsd:
    interface: TCP

# Clickhouse Configuration
clickhouse:
  enabled: false
  image:
    repository: bitnami/clickhouse
    tag: 24.6.2-debian-12-r0
  shards: 1
  replicaCount: 1
  keeper:
    enabled: false
  externalAccess:
    enabled: false
    service:
      type: ClusterIP
  ingress:
    enabled: false
  persistence:
    enabled: true
    existingClaim: deltafi-clickhouse
  podSecurityContext:
    enabled: false
  zookeeper:
    enabled: false
  auth:
    existingSecret: clickhouse-password
    existingSecretKey: clickhouse-password
postgres:
  version: 16.3
  enabled: false<|MERGE_RESOLUTION|>--- conflicted
+++ resolved
@@ -10,35 +10,21 @@
     trustStoreName: trustStore.jks
     trustStoreType: JKS
   core_actions:
-<<<<<<< HEAD
     image: deltafi/deltafi-core-actions:2.0-beta10
   core:
     image: deltafi/deltafi-core:2.0-beta10
   docs:
     image: deltafi/deltafi-docs:2.0-beta10
-=======
-    image: deltafi/deltafi-core-actions:2.0-rc8
-  core:
-    image: deltafi/deltafi-core:2.0-rc8
-    mongo_host: deltafi-mongodb
-  docs:
-    image: deltafi/deltafi-docs:2.0-rc8
->>>>>>> 88651e5b
     enabled: true
   ingress:
     envVar:
       HTTP_MAX_BODY_SIZE: 5G
   auth:
-<<<<<<< HEAD
     image: deltafi/deltafi-auth:2.0-beta10
-=======
-    image: deltafi/deltafi-auth:2.0-rc8
->>>>>>> 88651e5b
     mode: basic # basic, cert, or disabled
     secret: auth-secret
     entityResolver:
       enabled: false
-<<<<<<< HEAD
       image: deltafi/deltafi-entity-resolver:2.0-beta10
       url: http://127.0.0.1:8080/
   api:
@@ -54,23 +40,6 @@
   clustermonitor:
     enabled: true
     image: deltafi/deltafi-clustermonitor:2.0-beta10
-=======
-      image: deltafi/deltafi-entity-resolver:2.0-rc8
-      url: http://127.0.0.1:8080/
-  api:
-    image: deltafi/deltafi-api:2.0-rc8
-  ui:
-    image: deltafi/deltafi-ui:2.0-rc8
-  egress_sink:
-    enabled: true
-    image: deltafi/deltafi-egress-sink:2.0-rc8
-  nodemonitor:
-    image: deltafi/deltafi-nodemonitor:2.0-rc8
-    period: 9
-  clustermonitor:
-    enabled: true
-    image: deltafi/deltafi-clustermonitor:2.0-rc8
->>>>>>> 88651e5b
     period: 9
 
 # Kubernetes ingress config
@@ -426,4 +395,4 @@
     existingSecretKey: clickhouse-password
 postgres:
   version: 16.3
-  enabled: false+  enabled: true