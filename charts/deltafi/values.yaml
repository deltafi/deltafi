--- conflicted
+++ resolved
@@ -12,12 +12,7 @@
   core_actions:
     image: deltafi/deltafi-core-actions:2.0-rc7
   core:
-<<<<<<< HEAD
-    image: deltafi/deltafi-core:2.0-rc6
-=======
     image: deltafi/deltafi-core:2.0-rc7
-    mongo_host: deltafi-mongodb
->>>>>>> aaca44bb
   docs:
     image: deltafi/deltafi-docs:2.0-rc7
     enabled: true
