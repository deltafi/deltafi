--- conflicted
+++ resolved
@@ -10,49 +10,26 @@
     trustStoreName: trustStore.jks
     trustStoreType: JKS
   core_actions:
-<<<<<<< HEAD
     image: deltafi/deltafi-core-actions:2.0-alpha5
   core:
     image: deltafi/deltafi-core:2.0-alpha5
     mongo_host: deltafi-mongodb
   docs:
     image: deltafi/deltafi-docs:2.0-alpha5
-=======
-    image: deltafi/deltafi-core-actions:1.2.4
-  passthrough:
-    image: deltafi/deltafi-passthrough:1.2.4
-    enabled: true
-  core:
-    image: deltafi/deltafi-core:1.2.4
-    mongo_host: deltafi-mongodb
-  docs:
-    image: deltafi/deltafi-docs:1.2.4
->>>>>>> efe7c7fe
     enabled: true
   ingress:
     envVar:
       HTTP_MAX_BODY_SIZE: 5G
   auth:
-<<<<<<< HEAD
     image: deltafi/deltafi-auth:2.0-alpha5
-=======
-    image: deltafi/deltafi-auth:1.2.4
->>>>>>> efe7c7fe
     mode: basic # basic, cert, or disabled
     secret: auth-secret
     entityResolver:
       enabled: false
-<<<<<<< HEAD
       image: deltafi/deltafi-entity-resolver:2.0-alpha5
       url: http://127.0.0.1:8080/
   api:
     image: deltafi/deltafi-api:2.0-alpha5
-=======
-      image: deltafi/deltafi-entity-resolver:1.2.4
-      url: http://127.0.0.1:8080/
-  api:
-    image: deltafi/deltafi-api:1.2.4
->>>>>>> efe7c7fe
   clickhouse_etl:
     enabled: false
     interval: 10          # Period (seconds) between sync jobs
@@ -60,7 +37,6 @@
     batch: 2000           # Maximum count of deltafiles to transfer at a time
     delete_ttl: "1 MONTH" # Clickhouse Deltafiles DELETE TTL (i.e. 1 MONTH, 14 DAY, 12 HOUR, etc.)
   ui:
-<<<<<<< HEAD
     image: deltafi/deltafi-ui:2.0-alpha5
   egress_sink:
     enabled: true
@@ -71,18 +47,6 @@
   clustermonitor:
     enabled: true
     image: deltafi/deltafi-clustermonitor:2.0-alpha5
-=======
-    image: deltafi/deltafi-ui:1.2.4
-  egress_sink:
-    enabled: true
-    image: deltafi/deltafi-egress-sink:1.2.4
-  nodemonitor:
-    image: deltafi/deltafi-nodemonitor:1.2.4
-    period: 9
-  clustermonitor:
-    enabled: true
-    image: deltafi/deltafi-clustermonitor:1.2.4
->>>>>>> efe7c7fe
     period: 9
 
 # Kubernetes ingress config
