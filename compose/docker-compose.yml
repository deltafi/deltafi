--- conflicted
+++ resolved
@@ -171,12 +171,8 @@
     restart: unless-stopped
     volumes:
       - ${DATA_DIR}:/data
-<<<<<<< HEAD
-  deltafi-egress-sink-service:
-=======
       - /var/run/docker.sock:/var/run/docker.sock
   deltafi-egress-sink:
->>>>>>> d3cee4ed
     image: ${DELTAFI_EGRESS_SINK}
     container_name: deltafi-egress-sink-service
     depends_on:
