x-health-probe: &health-probe
  healthcheck:
    test: /probe.sh
    interval: 15s
    timeout: 15s
    start_period: 5s
    retries: 15

x-logging-label: &logging-label
  logging: "promtail"
  logging_jobname: "containerlogs"

networks:
  deltafi:
    external: true

services:
  deltafi-core:
    image: ${DELTAFI_CORE}
    container_name: deltafi-core
    depends_on:
      deltafi-valkey:
        condition: service_healthy
      deltafi-mongodb:
        condition: service_healthy
      deltafi-minio:
        condition: service_started
    expose:
      - "8080"
    environment:
      JDK_JAVA_OPTIONS: "-Dcom.redhat.fips=false -Dschedule.diskSpace=false"
      UNIQUE_ID: deltafi-core
      SPRING_PROFILES_ACTIVE: monitor
    env_file:
      - ${ENV_DIR}/common.env
      - ${SECRETS_DIR}/valkey.env
      - ${SECRETS_DIR}/mongodb.env
      - ${SECRETS_DIR}/minio.env
      - ${SECRETS_DIR}/clickhouse.env
      - ${SECRETS_DIR}/ssl.env
    <<: *health-probe
    labels:
      deltafi-group: deltafi-core
      <<: *logging-label
    networks:
      - deltafi
    restart: unless-stopped
    volumes:
      - /var/run/docker.sock:/var/run/docker.sock
  deltafi-ingress:
    image: ${DELTAFI_INGRESS}
    container_name: deltafi-ingress
    depends_on:
      deltafi-valkey:
        condition: service_healthy
      deltafi-mongodb:
        condition: service_healthy
      deltafi-minio:
        condition: service_started
    environment:
      JDK_JAVA_OPTIONS: "-Dcom.redhat.fips=false -Dschedule.actionEvents=false -Dschedule.maintenance=false -Dschedule.propertySync=true"
    env_file:
      - ${ENV_DIR}/common.env
      - ${SECRETS_DIR}/valkey.env
      - ${SECRETS_DIR}/mongodb.env
      - ${SECRETS_DIR}/minio.env
      - ${SECRETS_DIR}/clickhouse.env
      - ${SECRETS_DIR}/ssl.env
    expose:
      - "8080"
    <<: *health-probe
    labels:
      deltafi-group: deltafi-core
      <<: *logging-label
    networks:
      - deltafi
    restart: unless-stopped
<<<<<<< HEAD
    volumes:
      - /var/run/docker.sock:/var/run/docker.sock
=======
  deltafi-api:
    image: ${DELTAFI_API}
    container_name: deltafi-api
    depends_on:
      deltafi-core:
        condition: service_healthy
    environment:
      WORKERS: ${API_WORKERS}
    env_file:
      - ${ENV_DIR}/common.env
      - ${SECRETS_DIR}/redis.env
      - ${SECRETS_DIR}/mongodb.env
      - ${SECRETS_DIR}/minio.env
    expose:
      - "9292"
    <<: *health-probe
    labels:
      deltafi-group: deltafi-core
      <<: *logging-label
    networks:
      deltafi:
        aliases:
          - "deltafi-api-service"
    restart: unless-stopped
>>>>>>> 82e78fbc
  deltafi-auth:
    image: ${DELTAFI_AUTH}
    container_name: deltafi-auth
    environment:
      DATA_DIR: /data
      WORKERS: ${AUTH_WORKERS}
    env_file:
      - ${ENV_DIR}/common.env
    expose:
      - "9292"
    labels:
      deltafi-group: deltafi-core
      <<: *logging-label
    networks:
      - deltafi
    restart: unless-stopped
    volumes:
      - ${DATA_DIR}/auth:/data
    user: "${USER_ID}"
  deltafi-auth-resolver:
    image: ${DELTAFI_AUTH_RESOLVER}
    container_name: deltafi-auth-resolver
    expose:
      - "${AUTH_RESOLVER_PORT}"
    labels:
      deltafi-group: deltafi-core
      <<: *logging-label
    networks:
      - deltafi
    restart: unless-stopped
    profiles: ["auth-resolver"]
  deltafi-ui:
    image: ${DELTAFI_UI}
    container_name: deltafi-ui
    depends_on:
      deltafi-core:
        condition: service_healthy
    expose:
      - "80"
    labels:
      deltafi-group: deltafi-core
      <<: *logging-label
    networks:
      - deltafi
    restart: unless-stopped
  deltafi-core-actions:
    image: ${DELTAFI_CORE_ACTIONS}
    container_name: deltafi-core-actions
    depends_on:
      deltafi-core:
        condition: service_healthy
    env_file:
      - ${ENV_DIR}/common.env
      - ${SECRETS_DIR}/valkey.env
      - ${SECRETS_DIR}/minio.env
    healthcheck:
      test: cat /tmp/running
      interval: 30s
      timeout: 30s
      retries: 4
      start_period: 10s
    labels:
      deltafi-group: deltafi-core
      <<: *logging-label
    networks:
      - deltafi
    restart: unless-stopped
  deltafi-docs:
    image: ${DELTAFI_DOCS}
    container_name: deltafi-docs
    expose:
      - "80"
    labels:
      deltafi-group: deltafi-core
    networks:
      - deltafi
    restart: unless-stopped
  deltafi-nodemonitor:
    image: ${DELTAFI_NODEMONITOR}
    container_name: deltafi-nodemonitor
    depends_on:
      deltafi-graphite:
        condition: service_started
    env_file:
      - ${ENV_DIR}/common.env
      - ${SECRETS_DIR}/valkey.env
    labels:
      deltafi-group: deltafi-core
      <<: *logging-label
    networks:
      - deltafi
    restart: unless-stopped
    volumes:
      - ${DATA_DIR}:/data
  deltafi-egress-sink:
    image: ${DELTAFI_EGRESS_SINK}
    container_name: deltafi-egress-sink
    depends_on:
      deltafi-core:
        condition: service_started
    env_file:
      - ${ENV_DIR}/common.env
    expose:
      - "80"
    labels:
      deltafi-group: deltafi-core
      <<: *logging-label
    networks:
      deltafi:
        aliases:
          - "deltafi-egress-sink-service"
    restart: unless-stopped
    volumes:
      - ${DATA_DIR}/egress-sink:/data/deltafi/egress-sink
    user: "${USER_ID}"
  deltafi-minio:
    image: ${MINIO}
    command: server /export -S /etc/minio/certs/ --address :9000 --console-address :9001
    container_name: deltafi-minio
    expose:
      - "9000"
    ports:
      - "9001:9001"
    environment:
      MINIO_PROMETHEUS_AUTH_TYPE: public
      MINIO_API_DELETE_CLEANUP_INTERVAL: 1s
    env_file:
      - ${SECRETS_DIR}/minio.env
    labels:
      deltafi-group: deltafi-dependency
    networks:
      - deltafi
    restart: unless-stopped
    volumes:
      - ${DATA_DIR}/minio:/export
    user: "${USER_ID}"
  deltafi-mongodb:
    image: ${MONGODB}
    container_name: deltafi-mongodb
    environment:
      BITNAMI_DEBUG: false
      ALLOW_EMPTY_PASSWORD: no
      MONGODB_SYSTEM_LOG_VERBOSITY: 0
      MONGODB_DISABLE_SYSTEM_LOG: no
      MONGODB_DISABLE_JAVASCRIPT: no
      MONGODB_ENABLE_IPV6: no
      MONGODB_ENABLE_DIRECTORY_PER_DB: no
    env_file:
      - ${SECRETS_DIR}/mongodb.env
    healthcheck:
      test: mongo --disableImplicitSessions --eval 'db.hello().isWritablePrimary || db.hello().secondary' | grep -q 'true'
      start_period: 5s
      timeout: 5s
      interval: 10s
      retries: 6
    labels:
      deltafi-group: deltafi-dependency
    networks:
      - deltafi
    expose:
      - "27017"
    restart: unless-stopped
    volumes:
      - ${DATA_DIR}/mongo:/bitnami/mongodb
    user: "${USER_ID}"
  deltafi-valkey:
    image: bitnami/valkey:7.2.5
    container_name: deltafi-valkey
    environment:
      BITNAMI_DEBUG: false
      REDIS_REPLICATION_MODE: master
      VALKEY_REPLICATION_MODE: master
    env_file:
      - ${SECRETS_DIR}/valkey.env
    healthcheck:
      test: [ "CMD", "valkey-cli", "--raw", "incr", "ping" ]
      interval: 5s
      timeout: 5s
      retries: 8
      start_period: 5s
    labels:
      deltafi-group: deltafi-dependency
    networks:
      - deltafi
    expose:
      - "6379"
    restart: unless-stopped
    volumes:
      - ${SETTINGS_DIR}/redis/:/opt/bitnami/redis/mounted-etc/:ro
  deltafi-grafana:
    image: ${GRAFANA}
    container_name: deltafi-grafana
    environment:
      GF_PATHS_DATA: /var/lib/grafana/
      GF_PATHS_LOGS: /var/log/grafana
      GF_PATHS_PLUGINS: /var/lib/grafana-plugins
      GF_PATHS_PROVISIONING: /etc/grafana/provisioning
    env_file:
      - ${SECRETS_DIR}/grafana.env
      - ${SECRETS_DIR}/clickhouse.env
    expose:
      - "3000"
    labels:
      deltafi-group: deltafi-dependency
    networks:
      deltafi:
        aliases:
          - "visualization"
          - "grafana"
    volumes:
      - ${DATA_DIR}/grafana:/var/lib/grafana
      - ${SETTINGS_DIR}/grafana/grafana.ini:/etc/grafana/grafana.ini
      - ${SETTINGS_DIR}/grafana/datasources.yaml:/etc/grafana/provisioning/datasources/datasources.yaml
      - ${SETTINGS_DIR}/grafana/provider.yaml:/etc/grafana/provisioning/dashboards/provider.yaml
      - ${SETTINGS_DIR}/grafana/dashboards:/tmp/dashboards
    restart: unless-stopped
    user: "${USER_ID}"
  deltafi-docker-ui:
    image: deltafi/docker-web-gui:1.0.1-0
    container_name: deltafi-docker-ui
    expose:
      - "3230"
    volumes:
      - /var/run/docker.sock:/var/run/docker.sock
    labels:
      deltafi-group: deltafi-dependency
    networks:
      deltafi:
        aliases:
          - "orchestration"
    restart: unless-stopped
  deltafi-graphite:
    image: ${GRAPHITE}
    container_name: deltafi-graphite
    environment:
      STATSD_INTERFACE: tcp
      GRAPHITE_TIME_ZONE: Etc/UTC
    expose:
      - "8080"
      - "2003/tcp"
      - "2003/udp"
      - "2004"
      - "2023"
      - "2024"
      - "8125/udp"
      - "8126"
    labels:
      deltafi-group: deltafi-dependency
    networks:
      - deltafi
    restart: unless-stopped
    volumes:
      - ${SETTINGS_DIR}/graphite/conf:/opt/graphite/conf/
      - ${SETTINGS_DIR}/graphite/statsd/tcp.js:/opt/statsd/config/tcp.js
      - ${SETTINGS_DIR}/graphite/statsd/udp.js:/opt/statsd/config/udp.js
      - ${DATA_DIR}/graphite:/opt/graphite/storage/
  deltafi-clickhouse:
    scale: ${CLICKHOUSE_SCALE}
    image: ${CLICKHOUSE}
    container_name: deltafi-clickhouse
    env_file:
      - ${SECRETS_DIR}/clickhouse.env
    expose:
      - "8123/tcp"
      - "9000/tcp"
      - "9004/tcp"
      - "9005/tcp"
      - "9009/tcp"
    labels:
      deltafi-group: deltafi-dependency
    networks:
      - deltafi
    restart: unless-stopped
    volumes:
      - ${DATA_DIR}/clickhouse:/bitnami/clickhouse/
      - ${SETTINGS_DIR}/clickhouse/override.xml:/bitnami/clickhouse/etc/conf.d/override.xml:ro
    user: "${USER_ID}"
  deltafi-loki:
    image: ${LOKI}
    container_name: deltafi-loki
    command: -config.file=/etc/loki/loki.yaml
    expose:
      - "3100"
      - "9095"
      - "7946"
    labels:
      deltafi-group: deltafi-dependency
    networks:
      - deltafi
    restart: unless-stopped
    volumes:
      - ${SETTINGS_DIR}/loki/loki.yaml:/etc/loki/loki.yaml
      - ${DATA_DIR}/loki:/data
    user: "${USER_ID}"
  deltafi-promtail:
    image: ${PROMTAIL}
    container_name: deltafi-promtail
    command: -config.file=/etc/promtail/promtail.yaml
    depends_on:
      deltafi-loki:
        condition: service_started
    expose:
      - "3101"
    labels:
      deltafi-group: deltafi-dependency
    networks:
      - deltafi
    restart: unless-stopped
    volumes:
      - /var/run/docker.sock:/var/run/docker.sock
      - ${SETTINGS_DIR}/promtail/promtail.yaml:/etc/promtail/promtail.yaml
      - /var/lib/docker/containers:/var/lib/docker/containers:ro
  deltafi-nginx:
    image: ${NGINX}
    container_name: deltafi-nginx
    depends_on:
      deltafi-auth:
        condition: service_started
      deltafi-ui:
        condition: service_started
      deltafi-grafana:
        condition: service_started
      deltafi-graphite:
        condition: service_started
      deltafi-docs:
        condition: service_started
    environment:
      NGINX_ENVSUBST_OUTPUT_DIR: /etc/nginx/
    env_file:
      - ${ENV_DIR}/nginx.env
    labels:
      deltafi-group: deltafi-dependency
    networks:
      deltafi:
        aliases:
          - "ingress"
    restart: unless-stopped
    volumes:
      - ${SETTINGS_DIR}/nginx:/etc/nginx/templates
    ports:
      - "80:80"
      - "8888:8888"<|MERGE_RESOLUTION|>--- conflicted
+++ resolved
@@ -75,35 +75,8 @@
     networks:
       - deltafi
     restart: unless-stopped
-<<<<<<< HEAD
     volumes:
       - /var/run/docker.sock:/var/run/docker.sock
-=======
-  deltafi-api:
-    image: ${DELTAFI_API}
-    container_name: deltafi-api
-    depends_on:
-      deltafi-core:
-        condition: service_healthy
-    environment:
-      WORKERS: ${API_WORKERS}
-    env_file:
-      - ${ENV_DIR}/common.env
-      - ${SECRETS_DIR}/redis.env
-      - ${SECRETS_DIR}/mongodb.env
-      - ${SECRETS_DIR}/minio.env
-    expose:
-      - "9292"
-    <<: *health-probe
-    labels:
-      deltafi-group: deltafi-core
-      <<: *logging-label
-    networks:
-      deltafi:
-        aliases:
-          - "deltafi-api-service"
-    restart: unless-stopped
->>>>>>> 82e78fbc
   deltafi-auth:
     image: ${DELTAFI_AUTH}
     container_name: deltafi-auth
