x-health-probe: &health-probe
  healthcheck:
    test: /probe.sh
    interval: 15s
    timeout: 15s
    start_period: 5s
    retries: 15

x-logging-label: &logging-label
  logging: "promtail"
  logging_jobname: "containerlogs"

networks:
  deltafi:
    external: true

services:
  deltafi-core:
    image: ${DELTAFI_CORE}
    container_name: deltafi-core
    depends_on:
      deltafi-valkey:
        condition: service_healthy
      deltafi-postgres:
        condition: service_healthy
      deltafi-minio:
        condition: service_started
    expose:
      - "8080"
    environment:
      JDK_JAVA_OPTIONS: "-Dcom.redhat.fips=false -Dschedule.diskSpace=false"
      UNIQUE_ID: deltafi-core
      SPRING_PROFILES_ACTIVE: monitor
    env_file:
      - ${ENV_DIR}/common.env
      - ${SECRETS_DIR}/valkey.env
      - ${SECRETS_DIR}/postgres.env
      - ${SECRETS_DIR}/minio.env
      - ${SECRETS_DIR}/clickhouse.env
      - ${SECRETS_DIR}/ssl.env
    <<: *health-probe
    labels:
      deltafi-group: deltafi-core
      <<: *logging-label
    networks:
      - deltafi
    restart: unless-stopped
    volumes:
      - /var/run/docker.sock:/var/run/docker.sock
  deltafi-ingress:
    image: ${DELTAFI_INGRESS}
    container_name: deltafi-ingress
    depends_on:
      deltafi-valkey:
        condition: service_healthy
      deltafi-postgres:
        condition: service_healthy
      deltafi-minio:
        condition: service_started
    environment:
      JDK_JAVA_OPTIONS: "-Dcom.redhat.fips=false -Dschedule.actionEvents=false -Dschedule.maintenance=false -Dschedule.propertySync=true"
    env_file:
      - ${ENV_DIR}/common.env
      - ${SECRETS_DIR}/valkey.env
      - ${SECRETS_DIR}/postgres.env
      - ${SECRETS_DIR}/minio.env
      - ${SECRETS_DIR}/clickhouse.env
      - ${SECRETS_DIR}/ssl.env
    expose:
      - "8080"
    <<: *health-probe
    labels:
      deltafi-group: deltafi-core
      <<: *logging-label
    networks:
      - deltafi
    restart: unless-stopped
    volumes:
      - /var/run/docker.sock:/var/run/docker.sock
  deltafi-auth:
    image: ${DELTAFI_AUTH}
    container_name: deltafi-auth
    environment:
      DATA_DIR: /data
      WORKERS: ${AUTH_WORKERS}
    env_file:
      - ${ENV_DIR}/common.env
    expose:
      - "9292"
    labels:
      deltafi-group: deltafi-core
      <<: *logging-label
    networks:
      - deltafi
    restart: unless-stopped
    volumes:
      - ${DATA_DIR}/auth:/data
    user: "${USER_ID}"
  deltafi-auth-resolver:
    image: ${DELTAFI_AUTH_RESOLVER}
    container_name: deltafi-auth-resolver
    expose:
      - "${AUTH_RESOLVER_PORT}"
    labels:
      deltafi-group: deltafi-core
      <<: *logging-label
    networks:
      - deltafi
    restart: unless-stopped
    profiles: ["auth-resolver"]
<<<<<<< HEAD
  deltafi-monitor:
    image: ${DELTAFI_API}
    container_name: deltafi-monitor
    command: [ 'bundle', 'exec', 'bin/monitor.rb' ]
    depends_on:
      deltafi-core:
        condition: service_healthy
    env_file:
      - ${ENV_DIR}/common.env
      - ${SECRETS_DIR}/valkey.env
      - ${SECRETS_DIR}/postgres.env
      - ${SECRETS_DIR}/minio.env
    healthcheck:
      test: /monitor_probe.sh
      interval: 30s
      timeout: 30s
      retries: 4
    expose:
      - "9292"
    labels:
      deltafi-group: deltafi-core
      <<: *logging-label
    networks:
      - deltafi
    restart: unless-stopped
=======
>>>>>>> 0e126436
  deltafi-ui:
    image: ${DELTAFI_UI}
    container_name: deltafi-ui
    depends_on:
      deltafi-core:
        condition: service_healthy
    expose:
      - "80"
    labels:
      deltafi-group: deltafi-core
      <<: *logging-label
    networks:
      - deltafi
    restart: unless-stopped
  deltafi-core-actions:
    image: ${DELTAFI_CORE_ACTIONS}
    container_name: deltafi-core-actions
    depends_on:
      deltafi-core:
        condition: service_healthy
    env_file:
      - ${ENV_DIR}/common.env
      - ${SECRETS_DIR}/valkey.env
      - ${SECRETS_DIR}/minio.env
    healthcheck:
      test: cat /tmp/running
      interval: 30s
      timeout: 30s
      retries: 4
      start_period: 10s
    labels:
      deltafi-group: deltafi-core
      <<: *logging-label
    networks:
      - deltafi
    restart: unless-stopped
  deltafi-docs:
    image: ${DELTAFI_DOCS}
    container_name: deltafi-docs
    expose:
      - "80"
    labels:
      deltafi-group: deltafi-core
    networks:
      - deltafi
    restart: unless-stopped
  deltafi-nodemonitor:
    image: ${DELTAFI_NODEMONITOR}
    container_name: deltafi-nodemonitor
    depends_on:
      deltafi-graphite:
        condition: service_started
    env_file:
      - ${ENV_DIR}/common.env
      - ${SECRETS_DIR}/valkey.env
    labels:
      deltafi-group: deltafi-core
      <<: *logging-label
    networks:
      - deltafi
    restart: unless-stopped
    volumes:
      - ${DATA_DIR}:/data
  deltafi-egress-sink-service:
    image: ${DELTAFI_EGRESS_SINK}
    container_name: deltafi-egress-sink-service
    depends_on:
      deltafi-core:
        condition: service_started
    env_file:
      - ${ENV_DIR}/common.env
    expose:
      - "80"
    labels:
      deltafi-group: deltafi-core
      <<: *logging-label
    networks:
      deltafi:
        aliases:
          - "deltafi-egress-sink-service"
    restart: unless-stopped
    volumes:
      - ${DATA_DIR}/egress-sink:/data/deltafi/egress-sink
    user: "${USER_ID}"
  deltafi-minio:
    image: ${MINIO}
    command: server /export -S /etc/minio/certs/ --address :9000 --console-address :9001
    container_name: deltafi-minio
    expose:
      - "9000"
    ports:
      - "9001:9001"
    environment:
      MINIO_PROMETHEUS_AUTH_TYPE: public
      MINIO_API_DELETE_CLEANUP_INTERVAL: 1s
    env_file:
      - ${SECRETS_DIR}/minio.env
    labels:
      deltafi-group: deltafi-dependency
    networks:
      - deltafi
    restart: unless-stopped
    volumes:
      - ${DATA_DIR}/minio:/export
    user: "${USER_ID}"
  deltafi-postgres:
    image: ${POSTGRES}
    container_name: deltafi-postgres
    environment:
      POSTGRES_HOST_AUTH_METHOD: trust
    env_file:
      - ${SECRETS_DIR}/postgres.env
    healthcheck:
      test: ["CMD-SHELL", "pg_isready"]
      interval: 5s
      timeout: 15s
      retries: 20
    labels:
      deltafi-group: deltafi-dependency
    networks:
      - deltafi
    expose:
      - "8001"
      - "5432"
    restart: unless-stopped
    volumes:
      - ${DATA_DIR}/postgres:/var/lib/postgresql/data/
    user: "${USER_ID}"
  deltafi-valkey:
    image: bitnami/valkey:7.2.5
    container_name: deltafi-valkey
    environment:
      BITNAMI_DEBUG: false
      REDIS_REPLICATION_MODE: master
      VALKEY_REPLICATION_MODE: master
    env_file:
      - ${SECRETS_DIR}/valkey.env
    healthcheck:
      test: [ "CMD", "valkey-cli", "--raw", "incr", "ping" ]
      interval: 5s
      timeout: 5s
      retries: 8
      start_period: 5s
    labels:
      deltafi-group: deltafi-dependency
    networks:
      - deltafi
    expose:
      - "6379"
    restart: unless-stopped
    volumes:
      - ${SETTINGS_DIR}/redis/:/opt/bitnami/redis/mounted-etc/:ro
  deltafi-grafana:
    image: ${GRAFANA}
    container_name: deltafi-grafana
    environment:
      GF_PATHS_DATA: /var/lib/grafana/
      GF_PATHS_LOGS: /var/log/grafana
      GF_PATHS_PLUGINS: /var/lib/grafana-plugins
      GF_PATHS_PROVISIONING: /etc/grafana/provisioning
    env_file:
      - ${SECRETS_DIR}/grafana.env
      - ${SECRETS_DIR}/clickhouse.env
    expose:
      - "3000"
    labels:
      deltafi-group: deltafi-dependency
    networks:
      - deltafi
    volumes:
      - ${DATA_DIR}/grafana:/var/lib/grafana
      - ${SETTINGS_DIR}/grafana/grafana.ini:/etc/grafana/grafana.ini
      - ${SETTINGS_DIR}/grafana/datasources.yaml:/etc/grafana/provisioning/datasources/datasources.yaml
      - ${SETTINGS_DIR}/grafana/provider.yaml:/etc/grafana/provisioning/dashboards/provider.yaml
      - ${SETTINGS_DIR}/grafana/dashboards:/tmp/dashboards
    restart: unless-stopped
    user: "${USER_ID}"
  deltafi-docker-ui:
    image: deltafi/docker-web-gui:1.0.1-0
    container_name: deltafi-docker-ui
    expose:
      - "3230"
    volumes:
      - /var/run/docker.sock:/var/run/docker.sock
    labels:
      deltafi-group: deltafi-dependency
    networks:
      - deltafi
    restart: unless-stopped
  deltafi-graphite:
    image: ${GRAPHITE}
    container_name: deltafi-graphite
    environment:
      STATSD_INTERFACE: tcp
      GRAPHITE_TIME_ZONE: Etc/UTC
    expose:
      - "8080"
      - "2003/tcp"
      - "2003/udp"
      - "2004"
      - "2023"
      - "2024"
      - "8125/udp"
      - "8126"
    labels:
      deltafi-group: deltafi-dependency
    networks:
      - deltafi
    restart: unless-stopped
    volumes:
      - ${SETTINGS_DIR}/graphite/conf:/opt/graphite/conf/
      - ${SETTINGS_DIR}/graphite/statsd/tcp.js:/opt/statsd/config/tcp.js
      - ${SETTINGS_DIR}/graphite/statsd/udp.js:/opt/statsd/config/udp.js
      - ${DATA_DIR}/graphite:/opt/graphite/storage/
  deltafi-clickhouse:
    scale: ${CLICKHOUSE_SCALE}
    image: ${CLICKHOUSE}
    container_name: deltafi-clickhouse
    env_file:
      - ${SECRETS_DIR}/clickhouse.env
    expose:
      - "8123/tcp"
      - "9000/tcp"
      - "9004/tcp"
      - "9005/tcp"
      - "9009/tcp"
    labels:
      deltafi-group: deltafi-dependency
    networks:
      - deltafi
    restart: unless-stopped
    volumes:
      - ${DATA_DIR}/clickhouse:/bitnami/clickhouse/
      - ${SETTINGS_DIR}/clickhouse/override.xml:/bitnami/clickhouse/etc/conf.d/override.xml:ro
    user: "${USER_ID}"
  deltafi-loki:
    image: ${LOKI}
    container_name: deltafi-loki
    command: -config.file=/etc/loki/loki.yaml
    expose:
      - "3100"
      - "9095"
      - "7946"
    labels:
      deltafi-group: deltafi-dependency
    networks:
      - deltafi
    restart: unless-stopped
    volumes:
      - ${SETTINGS_DIR}/loki/loki.yaml:/etc/loki/loki.yaml
      - ${DATA_DIR}/loki:/data
    user: "${USER_ID}"
  deltafi-promtail:
    image: ${PROMTAIL}
    container_name: deltafi-promtail
    command: -config.file=/etc/promtail/promtail.yaml
    depends_on:
      deltafi-loki:
        condition: service_started
    expose:
      - "3101"
    labels:
      deltafi-group: deltafi-dependency
    networks:
      - deltafi
    restart: unless-stopped
    volumes:
      - /var/run/docker.sock:/var/run/docker.sock
      - ${SETTINGS_DIR}/promtail/promtail.yaml:/etc/promtail/promtail.yaml
      - /var/lib/docker/containers:/var/lib/docker/containers:ro
  deltafi-nginx:
    image: ${NGINX}
    container_name: deltafi-nginx
    depends_on:
      deltafi-auth:
        condition: service_started
      deltafi-ui:
        condition: service_started
      deltafi-grafana:
        condition: service_started
      deltafi-graphite:
        condition: service_started
      deltafi-docs:
        condition: service_started
    environment:
      NGINX_ENVSUBST_OUTPUT_DIR: /etc/nginx/
    env_file:
      - ${ENV_DIR}/nginx.env
    labels:
      deltafi-group: deltafi-dependency
    networks:
      - deltafi
    restart: unless-stopped
    volumes:
      - ${SETTINGS_DIR}/nginx:/etc/nginx/templates
    ports:
      - "80:80"
      - "8888:8888"<|MERGE_RESOLUTION|>--- conflicted
+++ resolved
@@ -108,34 +108,6 @@
       - deltafi
     restart: unless-stopped
     profiles: ["auth-resolver"]
-<<<<<<< HEAD
-  deltafi-monitor:
-    image: ${DELTAFI_API}
-    container_name: deltafi-monitor
-    command: [ 'bundle', 'exec', 'bin/monitor.rb' ]
-    depends_on:
-      deltafi-core:
-        condition: service_healthy
-    env_file:
-      - ${ENV_DIR}/common.env
-      - ${SECRETS_DIR}/valkey.env
-      - ${SECRETS_DIR}/postgres.env
-      - ${SECRETS_DIR}/minio.env
-    healthcheck:
-      test: /monitor_probe.sh
-      interval: 30s
-      timeout: 30s
-      retries: 4
-    expose:
-      - "9292"
-    labels:
-      deltafi-group: deltafi-core
-      <<: *logging-label
-    networks:
-      - deltafi
-    restart: unless-stopped
-=======
->>>>>>> 0e126436
   deltafi-ui:
     image: ${DELTAFI_UI}
     container_name: deltafi-ui
