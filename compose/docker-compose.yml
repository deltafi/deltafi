x-health-probe: &health-probe
  healthcheck:
    test: /probe.sh
    interval: 15s
    timeout: 15s
    start_period: 5s
    retries: 15

x-logging-label: &logging-label
  logging: "promtail"
  logging_jobname: "containerlogs"

networks:
  deltafi:
    external: true

services:
  deltafi-core:
    image: ${DELTAFI_CORE}
    container_name: deltafi-core
    depends_on:
      deltafi-valkey:
        condition: service_healthy
      deltafi-mongodb:
        condition: service_healthy
      deltafi-minio:
        condition: service_started
    expose:
      - "8080"
    environment:
      JDK_JAVA_OPTIONS: "-Dcom.redhat.fips=false -Dschedule.diskSpace=false"
      UNIQUE_ID: deltafi-core
    env_file:
      - ${ENV_DIR}/common.env
      - ${SECRETS_DIR}/valkey.env
      - ${SECRETS_DIR}/mongodb.env
      - ${SECRETS_DIR}/minio.env
      - ${SECRETS_DIR}/clickhouse.env
      - ${SECRETS_DIR}/ssl.env
    <<: *health-probe
    labels:
      deltafi-group: deltafi-core
      <<: *logging-label
    networks:
      - deltafi
    restart: unless-stopped
    volumes:
      - /var/run/docker.sock:/var/run/docker.sock
  deltafi-ingress:
    image: ${DELTAFI_INGRESS}
    container_name: deltafi-ingress
    depends_on:
      deltafi-valkey:
        condition: service_healthy
      deltafi-mongodb:
        condition: service_healthy
      deltafi-minio:
        condition: service_started
    environment:
      JDK_JAVA_OPTIONS: "-Dcom.redhat.fips=false -Dschedule.actionEvents=false -Dschedule.maintenance=false -Dschedule.propertySync=true"
    env_file:
      - ${ENV_DIR}/common.env
      - ${SECRETS_DIR}/valkey.env
      - ${SECRETS_DIR}/mongodb.env
      - ${SECRETS_DIR}/minio.env
      - ${SECRETS_DIR}/clickhouse.env
      - ${SECRETS_DIR}/ssl.env
    expose:
      - "8080"
    <<: *health-probe
    labels:
      deltafi-group: deltafi-core
      <<: *logging-label
    networks:
      - deltafi
<<<<<<< HEAD
    volumes:
      - /var/run/docker.sock:/var/run/docker.sock
  # deltafi-api:
  #   image: ${DELTAFI_API}
  #   container_name: deltafi-api
  #   depends_on:
  #     deltafi-core:
  #       condition: service_healthy
  #   environment:
  #     WORKERS: ${API_WORKERS}
  #   env_file:
  #     - ${ENV_DIR}/common.env
  #     - ${SECRETS_DIR}/valkey.env
  #     - ${SECRETS_DIR}/mongodb.env
  #     - ${SECRETS_DIR}/minio.env
  #   expose:
  #     - "9292"
  #   <<: *health-probe
  #   labels:
  #     deltafi-group: deltafi-core
  #     <<: *logging-label
  #   networks:
  #     - deltafi
=======
    restart: unless-stopped
  deltafi-api:
    image: ${DELTAFI_API}
    container_name: deltafi-api
    depends_on:
      deltafi-core:
        condition: service_healthy
    environment:
      WORKERS: ${API_WORKERS}
    env_file:
      - ${ENV_DIR}/common.env
      - ${SECRETS_DIR}/redis.env
      - ${SECRETS_DIR}/mongodb.env
      - ${SECRETS_DIR}/minio.env
    expose:
      - "9292"
    <<: *health-probe
    labels:
      deltafi-group: deltafi-core
      <<: *logging-label
    networks:
      - deltafi
    restart: unless-stopped
>>>>>>> 4b0e5203
  deltafi-auth:
    image: ${DELTAFI_AUTH}
    container_name: deltafi-auth
    environment:
      DATA_DIR: /data
      WORKERS: ${AUTH_WORKERS}
    env_file:
      - ${ENV_DIR}/common.env
    expose:
      - "9292"
    labels:
      deltafi-group: deltafi-core
      <<: *logging-label
    networks:
      - deltafi
    restart: unless-stopped
    volumes:
      - ${DATA_DIR}/auth:/data
    user: "${USER_ID}"
  deltafi-auth-resolver:
    image: ${DELTAFI_AUTH_RESOLVER}
    container_name: deltafi-auth-resolver
    expose:
      - "${AUTH_RESOLVER_PORT}"
    labels:
      deltafi-group: deltafi-core
      <<: *logging-label
    networks:
      - deltafi
    restart: unless-stopped
    profiles: ["auth-resolver"]
  deltafi-monitor:
    image: ${DELTAFI_API}
    container_name: deltafi-monitor
    command: [ 'bundle', 'exec', 'bin/monitor.rb' ]
    depends_on:
      deltafi-core:
        condition: service_healthy
    env_file:
      - ${ENV_DIR}/common.env
      - ${SECRETS_DIR}/valkey.env
      - ${SECRETS_DIR}/mongodb.env
      - ${SECRETS_DIR}/minio.env
    healthcheck:
      test: /monitor_probe.sh
      interval: 30s
      timeout: 30s
      retries: 4
    expose:
      - "9292"
    labels:
      deltafi-group: deltafi-core
      <<: *logging-label
    networks:
      - deltafi
    restart: unless-stopped
  deltafi-ui:
    image: ${DELTAFI_UI}
    container_name: deltafi-ui
    depends_on:
      deltafi-core:
        condition: service_healthy
    expose:
      - "80"
    labels:
      deltafi-group: deltafi-core
      <<: *logging-label
    networks:
      - deltafi
    restart: unless-stopped
  deltafi-core-actions:
    image: ${DELTAFI_CORE_ACTIONS}
    container_name: deltafi-core-actions
    depends_on:
      deltafi-core:
        condition: service_healthy
    env_file:
      - ${ENV_DIR}/common.env
      - ${SECRETS_DIR}/valkey.env
      - ${SECRETS_DIR}/minio.env
    healthcheck:
      test: cat /tmp/running
      interval: 30s
      timeout: 30s
      retries: 4
      start_period: 10s
    labels:
      deltafi-group: deltafi-core
      <<: *logging-label
    networks:
      - deltafi
    restart: unless-stopped
  deltafi-docs:
    image: ${DELTAFI_DOCS}
    container_name: deltafi-docs
    expose:
      - "80"
    labels:
      deltafi-group: deltafi-core
    networks:
      - deltafi
    restart: unless-stopped
  deltafi-nodemonitor:
    image: ${DELTAFI_NODEMONITOR}
    container_name: deltafi-nodemonitor
    depends_on:
      deltafi-graphite:
        condition: service_started
    env_file:
      - ${ENV_DIR}/common.env
      - ${SECRETS_DIR}/valkey.env
    labels:
      deltafi-group: deltafi-core
      <<: *logging-label
    networks:
      - deltafi
    restart: unless-stopped
    volumes:
      - ${DATA_DIR}:/data
  deltafi-egress-sink:
    image: ${DELTAFI_EGRESS_SINK}
    container_name: deltafi-egress-sink
    depends_on:
      deltafi-core:
        condition: service_started
    env_file:
      - ${ENV_DIR}/common.env
    expose:
      - "9292"
    labels:
      deltafi-group: deltafi-core
      <<: *logging-label
    networks:
      - deltafi
    restart: unless-stopped
    volumes:
      - ${DATA_DIR}:/data/deltafi/egress-sink
    user: "${USER_ID}"
  deltafi-minio:
    image: ${MINIO}
    command: server /export -S /etc/minio/certs/ --address :9000 --console-address :9001
    container_name: deltafi-minio
    expose:
      - "9000"
    ports:
      - "9001:9001"
    environment:
      MINIO_PROMETHEUS_AUTH_TYPE: public
      MINIO_API_DELETE_CLEANUP_INTERVAL: 1s
    env_file:
      - ${SECRETS_DIR}/minio.env
    labels:
      deltafi-group: deltafi-dependency
    networks:
      - deltafi
    restart: unless-stopped
    volumes:
      - ${DATA_DIR}/minio:/export
    user: "${USER_ID}"
  deltafi-mongodb:
    image: ${MONGODB}
    container_name: deltafi-mongodb
    environment:
      BITNAMI_DEBUG: false
      ALLOW_EMPTY_PASSWORD: no
      MONGODB_SYSTEM_LOG_VERBOSITY: 0
      MONGODB_DISABLE_SYSTEM_LOG: no
      MONGODB_DISABLE_JAVASCRIPT: no
      MONGODB_ENABLE_IPV6: no
      MONGODB_ENABLE_DIRECTORY_PER_DB: no
    env_file:
      - ${SECRETS_DIR}/mongodb.env
    healthcheck:
      test: mongo --disableImplicitSessions --eval 'db.hello().isWritablePrimary || db.hello().secondary' | grep -q 'true'
      start_period: 5s
      timeout: 5s
      interval: 10s
      retries: 6
    labels:
      deltafi-group: deltafi-dependency
    networks:
      - deltafi
    expose:
      - "27017"
    restart: unless-stopped
    volumes:
      - ${DATA_DIR}/mongo:/bitnami/mongodb
<<<<<<< HEAD
  deltafi-valkey:
    image: bitnami/valkey:7.2.5
    container_name: deltafi-valkey
=======
    user: "${USER_ID}"
  deltafi-redis:
    image: ${REDIS}
    container_name: deltafi-redis
>>>>>>> 4b0e5203
    environment:
      BITNAMI_DEBUG: false
      REDIS_REPLICATION_MODE: master
      VALKEY_REPLICATION_MODE: master
    env_file:
      - ${SECRETS_DIR}/valkey.env
    healthcheck:
      test: [ "CMD", "valkey-cli", "--raw", "incr", "ping" ]
      interval: 5s
      timeout: 5s
      retries: 8
      start_period: 5s
    labels:
      deltafi-group: deltafi-dependency
    networks:
      - deltafi
    expose:
      - "6379"
    restart: unless-stopped
    volumes:
      - ${SETTINGS_DIR}/redis/:/opt/bitnami/redis/mounted-etc/:ro
  deltafi-grafana:
    image: ${GRAFANA}
    container_name: deltafi-grafana
    environment:
      GF_PATHS_DATA: /var/lib/grafana/
      GF_PATHS_LOGS: /var/log/grafana
      GF_PATHS_PLUGINS: /var/lib/grafana-plugins
      GF_PATHS_PROVISIONING: /etc/grafana/provisioning
    env_file:
      - ${SECRETS_DIR}/grafana.env
      - ${SECRETS_DIR}/clickhouse.env
    expose:
      - "3000"
    labels:
      deltafi-group: deltafi-dependency
    networks:
      - deltafi
    volumes:
      - ${DATA_DIR}/grafana:/var/lib/grafana
      - ${SETTINGS_DIR}/grafana/grafana.ini:/etc/grafana/grafana.ini
      - ${SETTINGS_DIR}/grafana/datasources.yaml:/etc/grafana/provisioning/datasources/datasources.yaml
      - ${SETTINGS_DIR}/grafana/provider.yaml:/etc/grafana/provisioning/dashboards/provider.yaml
      - ${SETTINGS_DIR}/grafana/dashboards:/tmp/dashboards
    restart: unless-stopped
    user: "${USER_ID}"
  deltafi-docker-ui:
    image: deltafi/docker-web-gui:1.0.1-0
    container_name: deltafi-docker-ui
    expose:
      - "3230"
    volumes:
      - /var/run/docker.sock:/var/run/docker.sock
    labels:
      deltafi-group: deltafi-dependency
    networks:
      - deltafi
    restart: unless-stopped
  deltafi-graphite:
    image: ${GRAPHITE}
    container_name: deltafi-graphite
    environment:
      STATSD_INTERFACE: tcp
      GRAPHITE_TIME_ZONE: Etc/UTC
    expose:
      - "8080"
      - "2003/tcp"
      - "2003/udp"
      - "2004"
      - "2023"
      - "2024"
      - "8125/udp"
      - "8126"
    labels:
      deltafi-group: deltafi-dependency
    networks:
      - deltafi
    restart: unless-stopped
    volumes:
      - ${SETTINGS_DIR}/graphite/conf:/opt/graphite/conf/
      - ${SETTINGS_DIR}/graphite/statsd/tcp.js:/opt/statsd/config/tcp.js
      - ${SETTINGS_DIR}/graphite/statsd/udp.js:/opt/statsd/config/udp.js
      - ${DATA_DIR}/graphite:/opt/graphite/storage/
  deltafi-clickhouse:
    scale: ${CLICKHOUSE_SCALE}
    image: ${CLICKHOUSE}
    container_name: deltafi-clickhouse
    env_file:
      - ${SECRETS_DIR}/clickhouse.env
    expose:
      - "8123/tcp"
      - "9000/tcp"
      - "9004/tcp"
      - "9005/tcp"
      - "9009/tcp"
    labels:
      deltafi-group: deltafi-dependency
    networks:
      - deltafi
    restart: unless-stopped
    volumes:
      - ${DATA_DIR}/clickhouse:/bitnami/clickhouse/
<<<<<<< HEAD
=======
      - ${SETTINGS_DIR}/clickhouse/override.xml:/bitnami/clickhouse/etc/conf.d/override.xml:ro
    user: "${USER_ID}"
  deltafi-clickhouse-etl:
    scale: ${CLICKHOUSE_ETL_SCALE}
    image: ${DELTAFI_CLICKHOUSE_ETL}
    command: [ 'bundle', 'exec', 'bin/clickhouse_etl.rb' ]
    container_name: deltafi-clickhouse-etl
    depends_on:
      deltafi-clickhouse:
        condition: service_started
      deltafi-mongodb:
        condition: service_started
    env_file:
      - ${ENV_DIR}/common.env
      - ${SECRETS_DIR}/clickhouse.env
      - ${SECRETS_DIR}/mongodb.env
    labels:
      deltafi-group: deltafi-core
    networks:
      - deltafi
    restart: unless-stopped
>>>>>>> 4b0e5203
  deltafi-loki:
    image: ${LOKI}
    container_name: deltafi-loki
    command: -config.file=/etc/loki/loki.yaml
    expose:
      - "3100"
      - "9095"
      - "7946"
    labels:
      deltafi-group: deltafi-dependency
    networks:
      - deltafi
    restart: unless-stopped
    volumes:
      - ${SETTINGS_DIR}/loki/loki.yaml:/etc/loki/loki.yaml
      - ${DATA_DIR}/loki:/data
    user: "${USER_ID}"
  deltafi-promtail:
    image: ${PROMTAIL}
    container_name: deltafi-promtail
    command: -config.file=/etc/promtail/promtail.yaml
    depends_on:
      deltafi-loki:
        condition: service_started
    expose:
      - "3101"
    labels:
      deltafi-group: deltafi-dependency
    networks:
      - deltafi
    restart: unless-stopped
    volumes:
      - /var/run/docker.sock:/var/run/docker.sock
      - ${SETTINGS_DIR}/promtail/promtail.yaml:/etc/promtail/promtail.yaml
      - /var/lib/docker/containers:/var/lib/docker/containers:ro
  deltafi-nginx:
    image: ${NGINX}
    container_name: deltafi-nginx
    depends_on:
      deltafi-auth:
        condition: service_started
      deltafi-ui:
        condition: service_started
      deltafi-grafana:
        condition: service_started
      deltafi-graphite:
        condition: service_started
      deltafi-docs:
        condition: service_started
    environment:
      NGINX_ENVSUBST_OUTPUT_DIR: /etc/nginx/
    env_file:
      - ${ENV_DIR}/nginx.env
    labels:
      deltafi-group: deltafi-dependency
    networks:
      - deltafi
    restart: unless-stopped
    volumes:
      - ${SETTINGS_DIR}/nginx:/etc/nginx/templates
    ports:
      - "80:80"
      - "8888:8888"<|MERGE_RESOLUTION|>--- conflicted
+++ resolved
@@ -73,55 +73,9 @@
       <<: *logging-label
     networks:
       - deltafi
-<<<<<<< HEAD
+    restart: unless-stopped
     volumes:
       - /var/run/docker.sock:/var/run/docker.sock
-  # deltafi-api:
-  #   image: ${DELTAFI_API}
-  #   container_name: deltafi-api
-  #   depends_on:
-  #     deltafi-core:
-  #       condition: service_healthy
-  #   environment:
-  #     WORKERS: ${API_WORKERS}
-  #   env_file:
-  #     - ${ENV_DIR}/common.env
-  #     - ${SECRETS_DIR}/valkey.env
-  #     - ${SECRETS_DIR}/mongodb.env
-  #     - ${SECRETS_DIR}/minio.env
-  #   expose:
-  #     - "9292"
-  #   <<: *health-probe
-  #   labels:
-  #     deltafi-group: deltafi-core
-  #     <<: *logging-label
-  #   networks:
-  #     - deltafi
-=======
-    restart: unless-stopped
-  deltafi-api:
-    image: ${DELTAFI_API}
-    container_name: deltafi-api
-    depends_on:
-      deltafi-core:
-        condition: service_healthy
-    environment:
-      WORKERS: ${API_WORKERS}
-    env_file:
-      - ${ENV_DIR}/common.env
-      - ${SECRETS_DIR}/redis.env
-      - ${SECRETS_DIR}/mongodb.env
-      - ${SECRETS_DIR}/minio.env
-    expose:
-      - "9292"
-    <<: *health-probe
-    labels:
-      deltafi-group: deltafi-core
-      <<: *logging-label
-    networks:
-      - deltafi
-    restart: unless-stopped
->>>>>>> 4b0e5203
   deltafi-auth:
     image: ${DELTAFI_AUTH}
     container_name: deltafi-auth
@@ -309,16 +263,10 @@
     restart: unless-stopped
     volumes:
       - ${DATA_DIR}/mongo:/bitnami/mongodb
-<<<<<<< HEAD
+    user: "${USER_ID}"
   deltafi-valkey:
     image: bitnami/valkey:7.2.5
     container_name: deltafi-valkey
-=======
-    user: "${USER_ID}"
-  deltafi-redis:
-    image: ${REDIS}
-    container_name: deltafi-redis
->>>>>>> 4b0e5203
     environment:
       BITNAMI_DEBUG: false
       REDIS_REPLICATION_MODE: master
@@ -421,30 +369,8 @@
     restart: unless-stopped
     volumes:
       - ${DATA_DIR}/clickhouse:/bitnami/clickhouse/
-<<<<<<< HEAD
-=======
       - ${SETTINGS_DIR}/clickhouse/override.xml:/bitnami/clickhouse/etc/conf.d/override.xml:ro
     user: "${USER_ID}"
-  deltafi-clickhouse-etl:
-    scale: ${CLICKHOUSE_ETL_SCALE}
-    image: ${DELTAFI_CLICKHOUSE_ETL}
-    command: [ 'bundle', 'exec', 'bin/clickhouse_etl.rb' ]
-    container_name: deltafi-clickhouse-etl
-    depends_on:
-      deltafi-clickhouse:
-        condition: service_started
-      deltafi-mongodb:
-        condition: service_started
-    env_file:
-      - ${ENV_DIR}/common.env
-      - ${SECRETS_DIR}/clickhouse.env
-      - ${SECRETS_DIR}/mongodb.env
-    labels:
-      deltafi-group: deltafi-core
-    networks:
-      - deltafi
-    restart: unless-stopped
->>>>>>> 4b0e5203
   deltafi-loki:
     image: ${LOKI}
     container_name: deltafi-loki
