#!/usr/bin/env bash

set -e

cli_help_command() {
  echo "
Command: compose

Subcommands:
  start                       start all of the services
  uninstall                   stop and remove all of the services (destructive to postgres storage)
  restart <services>          restart the list of services (space delimited, restarts all services by default)
  stop-services <services>    stop the list of services (space delimited, stops all services by default)
  build                       build and tag core docker images for use in compose
  destroy                     remove all data directories for DeltaFi
  images                      list a manifest of all images used by the stack
  top                         top listing for compose stack
  logs                        show logs for compose stack
  ps                          show running compose stack
  pause                       pause the compose stack
  unpause                     unpause the compose stack

Usage:
  compose [SUBCOMMAND] [ARGS]

Options:
  -h, --help                          Show help
  "
  exit 1
}

cli_start_help_command() {
  echo "
Command: compose start

Usage:
  compose start <arguments>

  Arguments:
  -f|--values <val>                  specify values in a YAML file (can specify multiple)
  -p|--plugin <PLUGIN NAME>          install plugin (can specify multiple)
  -s|--post-install-script <SCRIPT>  run post-install script (can specify multiple)
  "
  exit 1
}

SUDO=$(which sudo)
export USER_ID
USER_ID=$(id -u)

# _readlink()
#
# Usage:
#   _readlink [-e|-f|<options>] <path/to/symlink>
#
# Options:
#   -f  All but the last component must exist.
#   -e  All components must exist.
#
# Description:
#   Wrapper for `readlink` that provides portable versions of GNU `readlink -f`
#   and `readlink -e`, which canonicalize by following every symlink in every
#   component of the given name recursively.
#
# More Information:
#   http://stackoverflow.com/a/1116890
_readlink() {
  local _target_path
  local _target_file
  local _final_directory
  local _final_path
  local _option

  for __arg in "${@:-}"
  do
    case "${__arg}" in
      -e|-f)
        _option="${__arg}"
        ;;
      -*)
        # do nothing
        # ':' is bash no-op
        :
        ;;
      *)
        if [[ -z "${_target_path:-}" ]]
        then
          _target_path="${__arg}"
        fi
        ;;
    esac
  done

  if [[ -z "${_option}" ]]
  then
    readlink "${@}"
  else
    if [[ -z "${_target_path:-}" ]]
    then
      printf "_readlink: missing operand\\n"
      return 1
    fi

    cd "$(dirname "${_target_path}")" || return 1
    _target_file="$(basename "${_target_path}")"

    # Iterate down a (possible) chain of symlinks
    while [[ -L "${_target_file}" ]]
    do
      _target_file="$(readlink "${_target_file}")"
      cd "$(dirname "${_target_file}")" || return 1
      _target_file="$(basename "${_target_file}")"
    done

    # Compute the canonicalized name by finding the physical path
    # for the directory we're in and appending the target file.
    _final_directory="$(pwd -P)"
    _final_path="${_final_directory}/${_target_file}"

    if [[ "${_option}" == "-f" ]]
    then
      printf "%s\\n" "${_final_path}"
      return 0
    elif [[ "${_option}" == "-e" ]]
    then
      if [[ -e "${_final_path}" ]]
      then
        printf "%s\\n" "${_final_path}"
        return 0
      else
        return 1
      fi
    else
      return 1
    fi
  fi
}

normal=$(tput sgr0)
bold=$(tput bold)
red=$(tput setaf 1)
green=$(tput setaf 2)
yellow=$(tput setaf 3)
blue=$(tput setaf 33)
magenta=$(tput setaf 5)
cyan=$(tput setaf 6)
white=$(tput setaf 7)
black=$(tput setaf 0)
gray=$(tput setaf 8)
orange=$(tput setaf 208)

_log() {
  local timestamp
  timestamp=${gray}$(date -u +"%Y-%m-%dT%H:%M:%SZ")
  echo "${yellow}>  $timestamp${normal} $1"
}

_attention() {
  {
    printf "\n%s\n\n" "${gray}       ▶ ${blue}${*}${normal}"
  } 1>&2
}

_info() {
  {
    local prepend="${orange} ‣ ${normal}"
    case $1 in
    -w)
      prepend="${red} ‼ ${normal}"
      shift
      ;;
    -h)
      prepend="${yellow} ! ${normal}"
      shift
      ;;
    -s)
      prepend="${blue} ╭ ${normal}"
      shift
      ;;
    -e)
      prepend="${blue} ╰ ${normal}"
      shift
      ;;
    -q)
      prepend="   "
      shift
      ;;
    -a)
      prepend="${blue} │${gray} "
      shift
      ;;
    esac
    printf "      %s\n" "${prepend}${*}${normal}"
  } 1>&2
}

_warn() {
  _info -w "$@"
}

_message() {
  color="$1"
  msg="$2"
  shift 2
  printf "[%s%-4s%s]   %s\n" "$color" "$msg" "${normal}" "$@"
}

_ok_annotated() {
  printf "[%s%-4s%s] ${blue}╰${normal} %s\n" "$green" " OK" "${normal}" "$@"
}

_ok() {
  _message "${green}" " OK " "$@"
}

_down() {
  _message "${yellow}" "DOWN" "$@"
}

_fail() {
  _message "${red}" "FAIL" "$@"
}

_conditional() {
  title=$1
  shift

  if "${@}"; then
    _ok_annotated $title
  else
    _fail $title
    return 1
  fi
}

_annotated_subshell() {

  local filters=()
  while true; do
    case $1 in
    -h)
      _info -s "$2"
      shift 2
      ;;
    -v)
      filters+=("$2")
      shift 2
      ;;
    *)
      break
      ;;
    esac
  done
  {
    "${@}" 2>&1 | while read -r line; do
      local remove=
      for filter in "${filters[@]}"; do
        if [[ $line =~ $filter ]]; then
          remove=true
          continue
        fi
      done
      [[ -n "${remove}" ]] && continue
      _info -a "$line"
    done
  } 2>&1
}

_tool_exists() {
  command -v "$1" &> /dev/null
}

_base64() {
  local TEMPFILE
  if _tool_exists mktemp; then
    TEMPFILE=$(mktemp)
  else
    TEMPFILE=/tmp/base64.foo
    touch $TEMPFILE
  fi

  local BASE64_ARGS=""
  if base64 -i "$TEMPFILE" -w0 > /dev/null 2>&1; then
    BASE64_ARGS="-w0"
  fi

  rm -f "$TEMPFILE"
  base64 $BASE64_ARGS
}

DELTAFI_COMPOSE_PATH=$(cd $(dirname $(_readlink -f $0)) && pwd)
DELTAFI_PATH=$(cd $(dirname $(_readlink -f $0))/.. && pwd)
COMPOSE_FILE="${DELTAFI_COMPOSE_PATH}/docker-compose.yml"
VERSION=$(deltafi version)

# TODO make the data directory configurable
DATA_DIR="${DELTAFI_COMPOSE_PATH}/data"
SETTINGS_DIR="${DELTAFI_COMPOSE_PATH}/settings"
SECRETS_DIR="${SETTINGS_DIR}/secrets"
ENV_DIR="${SETTINGS_DIR}/env"

VALUES_YAML="${ENV_DIR}/values.yaml"
COMMON_SETTINGS="${ENV_DIR}/common.env"
NGINX_SETTINGS="${ENV_DIR}/nginx.env"
STARTUP_SETTINGS="${ENV_DIR}/startup.env"

_is_arm() {
  if [[ $(uname -p) == 'arm' || $(uname -m) == 'aarch64' ]]; then
    return 0
  else
    return 1
  fi
}

OS="$(uname)"
ARCH="$(uname -m)"
if [[ "${OS}" == "Linux" ]]; then
  DELTAFI_ON_LINUX=1
  _ok "Linux environment detected"
elif [[ "${OS}" == "Darwin" ]]; then
  DELTAFI_ON_MACOS=1
  _ok "MacOS environment detected"
else
  _fail "Compose orchestration for DeltaFi is only supported on macOS and Linux."
fi

_is_linux() {
  [[ "${DELTAFI_ON_LINUX}" == 1 ]] && return 0
  return 1
}

_is_macos() {
  [[ "${DELTAFI_ON_MACOS}" == 1 ]] && return 0
  return 1
}

_random_password() {
  local size=${1:-20}
  printf '%s%s%s' "$(printf '%s' $RANDOM | md5sum | head -c 20)" "$(printf '%s' $RANDOM | md5sum | head -c 20)" "$(printf '%s' $RANDOM | md5sum | head -c 20)" | _base64 | head -c "$size"
}

_setup_secrets() {
  GRAFANA_SECRET_PATH="${SECRETS_DIR}/grafana.env"
  MINIO_SECRET_PATH="${SECRETS_DIR}/minio.env"
  POSTGRES_SECRET_PATH="${SECRETS_DIR}/postgres.env"
  VALKEY_SECRET_PATH="${SECRETS_DIR}/valkey.env"
  SSL_SECRET_PATH="${SECRETS_DIR}/ssl.env"
  CLICKHOUSE_SECRET_PATH="${SECRETS_DIR}/clickhouse.env"

  if [[ ! -f "${GRAFANA_SECRET_PATH}" ]]; then
      grafana_password=$(_random_password 16)
      cat <<EOF > "${GRAFANA_SECRET_PATH}"
GF_SECURITY_ADMIN_USER=admin
GF_SECURITY_ADMIN_PASSWORD=$grafana_password
EOF
  fi

  if [[ ! -f "${MINIO_SECRET_PATH}" ]]; then
      minio_password=$(_random_password 40)
      cat <<EOF > "${MINIO_SECRET_PATH}"
MINIO_ROOT_USER=deltafi
MINIO_ROOT_PASSWORD=$minio_password
MINIO_ACCESSKEY=deltafi
MINIO_SECRETKEY=$minio_password
EOF
  fi

  if [[ ! -f "${POSTGRES_SECRET_PATH}" ]]; then
    postgres_password=$(_random_password 20)
    cat <<EOF > "${POSTGRES_SECRET_PATH}"
POSTGRES_USER=postgres
POSTGRES_PASSWORD=$postgres_password
POSTGRES_DB=deltafi
PGUSER=postgres
EOF
  fi

  if [[ ! -f "${VALKEY_SECRET_PATH}" ]]; then
    valkey_password=$(_random_password 16)
    cat <<EOF > "${VALKEY_SECRET_PATH}"
REDIS_PASSWORD=$valkey_password
VALKEY_PASSWORD=$valkey_password
EOF
  fi

  if [[ ! -f "${CLICKHOUSE_SECRET_PATH}" ]]; then
    clickhouse_password=$(_random_password 16)
    cat <<EOF > "${CLICKHOUSE_SECRET_PATH}"
CLICKHOUSE_PASSWORD=$clickhouse_password
CLICKHOUSE_ADMIN_USER=default
CLICKHOUSE_ADMIN_PASSWORD=$clickhouse_password
EOF
  fi

  if [[ ! -f "${CLICKHOUSE_SECRET_PATH}" ]]; then
    clickhouse_password=$(_random_password 16)
    cat <<EOF > "${CLICKHOUSE_SECRET_PATH}"
CLICKHOUSE_PASSWORD=$clickhouse_password
CLICKHOUSE_ADMIN_USER=default
CLICKHOUSE_ADMIN_PASSWORD=$clickhouse_password
EOF
  fi

  # TODO -- SSL settings need to be passed in/read
  if [[ ! -f "${SSL_SECRET_PATH}" ]]; then
    cat <<EOF > "${SSL_SECRET_PATH}"
SSL_KEYSTORE=/etc/pki/keyStore.p12
SSL_KEYSTORETYPE=PKCS12
SSL_KEYSTORE_PASSWORD=not-set
SSL_TRUSTSTORE=/etc/pki/trustStore.jks
SSL_TRUSTSTORETYPE=JKS
SSL_TRUSTSTORE_PASSWORD=not-set
SSL_PROTOCOL=TLSv1.2
EOF
  fi
}

_create_network() {
  if ! docker network ls | grep -q "deltafi"; then
    echo "Creating deltafi network ..."
    docker network create deltafi
  fi
}

_verify_or_replace_fqdn() {
  local FQDN=$1
  if grep -qxF "127.0.0.1 $FQDN" /etc/hosts; then
    _ok "Active: $FQDN"
  else
    echo "127.0.0.1 $FQDN" | ${SUDO} tee -a /etc/hosts > /dev/null
    _ok "Added: $FQDN"
  fi
}

_check_local_fqdns() {
  _info "Checking /etc/hosts config"
  _info -h "You may be prompted for your sudo password"

  domain=$(_from_values ".ingress.domain")
  _verify_or_replace_fqdn "$domain"
  _verify_or_replace_fqdn "graphite.$domain"
  _verify_or_replace_fqdn "metrics.$domain"
  _verify_or_replace_fqdn "minio.$domain"
  _verify_or_replace_fqdn "orchestration.$domain"
  _verify_or_replace_fqdn "deltafi-api-service"
  _verify_or_replace_fqdn "deltafi-auth-service"
  _verify_or_replace_fqdn "deltafi-core-service"
  _verify_or_replace_fqdn "deltafi-ingress-service"
}

# creates a default values yaml using the local repo if this is a snapshot version otherwise it will use docker.io/deltafi
_write_default_values() {
  tag=${VERSION}
  repo="deltafi"

  cat <<EOF > "${VALUES_YAML}"
deltafi:
  core_actions:
    image: ${repo}/deltafi-core-actions:${tag}
  core:
    image: ${repo}/deltafi-core:${tag}
  docs:
    image: ${repo}/deltafi-docs:${tag}
    enabled: true
  ingress:
    image: ${repo}/deltafi-core:${tag}
    envVar:
      HTTP_MAX_BODY_SIZE: 5G
  auth:
    image: ${repo}/deltafi-auth:${tag}
    workers: 8
    mode: disabled # basic, cert, or disabled
    secret: auth-secret
    entityResolver:
      enabled: false
      image: ${repo}/deltafi-entity-resolver:${tag}
      port: 8080
  api:
    image: ${repo}/deltafi-api:${tag}
    workers: 8
  ui:
    image: ${repo}/deltafi-ui:${tag}
  egress_sink:
    enabled: true
    image: ${repo}/deltafi-egress-sink:${tag}
  nodemonitor:
    image: ${repo}/deltafi-nodemonitor:${tag}
  clickhouse:
    enabled: true
  clickhouse_etl:
    enabled: true
    image: ${repo}/deltafi-clickhouse-etl:${tag}
    interval: 120
    lag: 120
    batch: 2000
    delete_ttl: "7 DAY"
# nginx domain
ingress:
  domain: local.deltafi.org
dependencies:
  grafana: deltafi/grafana:11.1.3-0
  graphite: graphiteapp/graphite-statsd:1.1.10-5
  loki: grafana/loki:2.9.9
  minio: quay.io/minio/minio:RELEASE.2024-07-04T14-25-45Z
  nginx: docker.io/nginx:1.27.0-alpine
  promtail: docker.io/grafana/promtail:2.9.9
  postgres: docker.io/postgres:12.19-alpine3.18
  valkey: docker.io/bitnami/valkey:7.2.5
  clickhouse: bitnami/clickhouse:24.3.3-debian-12-r2
EOF
<<<<<<< HEAD
=======

  if _is_arm; then
    yq -r -i '.dependencies.mongodb = "zcube/bitnami-compat-mongodb:5.0.17"' "${VALUES_YAML}"
  fi
>>>>>>> 0e126436
}

# overlay the values that were passed on top of the default values
_merge_values_yaml() {
  _write_default_values

  if [[ -n "${1}" ]]; then
    for i; do
      echo "Adding values from ${i}"
      if [ ! -f "${i}" ]; then
        echo "${i}: No such file"
        exit 1
      fi
      yq -r -i '. *= load("'"${i}"'")' "${VALUES_YAML}"
    done
  fi
}

_append() {
  printf "%s=%s\n" "${1}" "${2}" >> "${3}"
}

_append_common() {
  _append "${1}" "${2}" "${COMMON_SETTINGS}"
}

_append_startup() {
  _append "${1}" "${2}" "${STARTUP_SETTINGS}"
}

_from_values() {
  yq -r "${1}" ${VALUES_YAML}
}

_append_startup_from_values() {
  _append_startup "${1}" "$(_from_values "${2}")" "${STARTUP_SETTINGS}"
}

_append_common_from_values() {
  _append_common "${1}" "$(_from_values "${2}")" "${COMMON_SETTINGS}"
}

_append_compose_profiles() {
  profiles=()
  docs_enabled=$(_from_values ".deltafi.docs.enabled")
  egress_sink_enabled=$(_from_values ".deltafi.egress_sink.enabled")
  entity_resolver_enabled=$(_from_values ".deltafi.auth.entityResolver.enabled")

  if [[ "${docs_enabled}" = "true" ]]; then
    profiles+=("docs")
  fi

  if [[ "${egress_sink_enabled}" = "true" ]]; then
    profiles+=("egress-sink")
  fi

  if [[ "${entity_resolver_enabled}" = "true" ]]; then
    profiles+=("entity-resolver")
  fi

  # TODO - nginx template needs to support disabling these services before the profiles can be used to disable services
  # profile_str=$(local IFS=, ; echo "${profiles[*]}")
  profile_str="docs,egress-sink"
  if [[ -n "${profile_str}" ]]; then
    _append_startup "COMPOSE_PROFILES" "${profile_str}"
  fi
}

# create the startup.env file used by the docker compose commands
_write_startup_file() {
  truncate -s 0 "${STARTUP_SETTINGS}"
  _append_startup "SETTINGS_DIR" "${SETTINGS_DIR}"
  _append_startup "SECRETS_DIR" "${SECRETS_DIR}"
  _append_startup "ENV_DIR" "${ENV_DIR}"
  _append_startup "DATA_DIR" "${DATA_DIR}"
  _append_startup "COMPOSE_PROJECT_NAME" "deltafi"
  if [[ $(_from_values ".deltafi.clickhouse.enabled") == "true" ]]; then
    _append_startup "CLICKHOUSE_SCALE" "1"
  else
    _append_startup "CLICKHOUSE_SCALE" "0"
  fi
  if [[ $(_from_values ".deltafi.clickhouse_etl.enabled") == "true" ]]; then
    _append_startup "CLICKHOUSE_ETL_SCALE" "1"
  else
    _append_startup "CLICKHOUSE_ETL_SCALE" "0"
  fi
  _append_startup_from_values "DELTAFI_API" ".deltafi.api.image"
  _append_startup_from_values "DELTAFI_AUTH" ".deltafi.auth.image"
  _append_startup_from_values "DELTAFI_AUTH_RESOLVER" ".deltafi.auth.entityResolver.image"
  _append_startup_from_values "DELTAFI_CORE" ".deltafi.core.image"
  _append_startup_from_values "DELTAFI_CORE_ACTIONS" ".deltafi.core_actions.image"
  _append_startup_from_values "DELTAFI_DOCS" ".deltafi.docs.image"
  _append_startup_from_values "DELTAFI_EGRESS_SINK" ".deltafi.egress_sink.image"
  _append_startup_from_values "DELTAFI_INGRESS" ".deltafi.ingress.image"
  _append_startup_from_values "DELTAFI_NODEMONITOR" ".deltafi.nodemonitor.image"
  _append_startup_from_values "DELTAFI_UI" ".deltafi.ui.image"
  _append_startup_from_values "DELTAFI_CLICKHOUSE_ETL" ".deltafi.api.image"
  _append_startup_from_values "GRAFANA" ".dependencies.grafana"
  _append_startup_from_values "GRAPHITE" ".dependencies.graphite"
  _append_startup_from_values "LOKI" ".dependencies.loki"
  _append_startup_from_values "MINIO" ".dependencies.minio"
  _append_startup_from_values "POSTGRES" ".dependencies.postgres"
  _append_startup_from_values "NGINX" ".dependencies.nginx"
  _append_startup_from_values "PROMTAIL" ".dependencies.promtail"
  _append_startup_from_values "VALKEY" ".dependencies.valkey"
  _append_startup_from_values "REDIS" ".dependencies.valkey"
  _append_startup_from_values "CLICKHOUSE" ".dependencies.clickhouse"
  _append_startup_from_values "API_WORKERS" ".deltafi.api.workers"
  _append_startup_from_values "AUTH_WORKERS" ".deltafi.auth.workers"
  _append_startup_from_values "AUTH_RESOLVER_PORT" ".deltafi.auth.entityResolver.port"
  _append_compose_profiles
}

# write the static common settings
_write_common_base() {
  cat <<EOF > "${COMMON_SETTINGS}"
CORE_URL=http://deltafi-core:8080/api/v2/
DELTAFI_AUTH_URL=http://deltafi-auth:9292
DELTAFI_GRAFANA_URL=http://deltafi-grafana:3000
DELTAFI_MODE=STANDALONE
GRAPHITE_HOST=deltafi-graphite
GRAPHITE_PORT="2003"
INGRESS_URL=http://deltafi-ingress:8080
PERIOD="9"
METRICS_PERIOD_SECONDS="10"
MINIO_PARTSIZE="5242880"
MINIO_URL=http://deltafi-minio:9000
RACK_ENV=production
VALKEY_URL=http://deltafi-valkey:6379
VALKEY_HOST=deltafi-valkey
VALKEY_PORT=6379
REDIS_URL=http://deltafi-valkey:6379
REDIS_HOST=deltafi-valkey
REDIS_PORT=6379
RUNNING_IN_CLUSTER=false
STATSD_HOSTNAME=deltafi-graphite
STATSD_PORT="8125"
EOF
}

# create the env-files used by the individual services within docker-compose.yaml
_write_env_files() {
  truncate -s 0 "${NGINX_SETTINGS}"

  hostname_value=$(hostname)
  auth_mode=$(_from_values ".deltafi.auth.mode")
  domain=$(_from_values ".ingress.domain")

  _write_common_base
  _append_common "AUTH_MODE" "${auth_mode}"
  _append_common "NODE_NAME" "${hostname_value}"
  _append_common "HOSTNAME" "${hostname_value}"
  _append_common "DELTAFI_UI_DOMAIN" "${domain}"
  _append_common "DOMAIN" "${domain}"

  entity_resolver_port=$(_from_values ".deltafi.auth.entityResolver.port")
  entity_resolver_enabled=$(_from_values ".deltafi.auth.entityResolver.enabled")
  entity_resolver_url="http://deltafi-auth-resolver:${entity_resolver_port}"

  _append_common "ENTITY_RESOLVER_ENABLED" "${entity_resolver_enabled}"
  _append_common "ENTITY_RESOLVER_URL" "${entity_resolver_url}"
  _append_common_from_values "ETL_BATCH" ".deltafi.clickhouse_etl.batch"
  _append_common_from_values "ETL_DELETE_TTL" ".deltafi.clickhouse_etl.delete_ttl"
  _append_common_from_values "ETL_INTERVAL" ".deltafi.clickhouse_etl.interval"
  _append_common_from_values "ETL_LAG" ".deltafi.clickhouse_etl.lag"

  _append_startup_from_values "CLICKHOUSE_ENABLED" ".deltafi.clickhouse.enabled"
  _append_startup_from_values "CLICKHOUSE_ETL_ENABLED" ".deltafi.clickhouse_etl.enabled"
  case "${auth_mode}" in
    disabled)
      auth_request="/no-auth"
      ;;
    basic)
      auth_request="/basic-auth"
      ;;
    cert)
      auth_request="/cert-auth"
      ;;
    *)
      echo "Invalid auth mode - ${auth_mode}"
      exit 1
  esac

  _append "AUTH_REQUEST" "${auth_request}" "${NGINX_SETTINGS}"
  _append "DOMAIN" "${domain}" "${NGINX_SETTINGS}"
}

_write_config() {
  _merge_values_yaml "$@"
  _write_env_files
  _write_startup_file
  _setup_secrets
}

_install_plugins() {
  while [[ $# -gt 0 ]]; do
    plugin="$1"
    shift
    image_tag=${plugin##*/}
    registry=${plugin%/"$image_tag"}
    if [[ "$registry" == "$plugin" ]]; then
      registry="docker.io"
    fi

    echo "Installing plugin: $plugin"
    deltafi install-plugin -i "$registry" "org.deltafi:$image_tag"
    while ! deltafi list-plugins | grep "$image_tag" > /dev/null; do
      echo "- Waiting for ${image_tag} plugin"
      sleep 0.5
    done

    echo "Installed plugin: $plugin"
  done
}

_post_install() {
  while [[ $# -gt 0 ]]; do
    file="$1"
    shift
    if [[ -x "$file" ]]; then
      pwd
      "$file"
    else
      echo "* '${file}' is not an executable file"
    fi
  done
}

_create_data_dirs() {
  mkdir -p "${DATA_DIR}"
  if _is_linux; then
    mkdir -p "${DATA_DIR}"/{postgres,clickhouse,grafana,auth,loki,minio}
  fi
}

start_compose() {
  _create_data_dirs
  _create_network
  _check_local_fqdns
  docker compose --env-file "${STARTUP_SETTINGS}" -f "${COMPOSE_FILE}" up -d
}

uninstall() {
  docker compose --env-file "${STARTUP_SETTINGS}" -f "${COMPOSE_FILE}" down

  # make sure nothing was left behind (this will sweep up any plugins that weren't part of compose)
  docker ps -a --filter label=deltafi-group -q | xargs docker stop | xargs docker rm

  rm -rf "${DATA_DIR}"/postgres
}

stop_services() {
  docker compose --env-file "${STARTUP_SETTINGS}" -f "${COMPOSE_FILE}" stop ${1}
}

restart_service() {
  docker compose --env-file "${STARTUP_SETTINGS}" -f "${COMPOSE_FILE}" up -d --force-recreate --no-deps ${1}
}

images() {
  docker compose --env-file "${STARTUP_SETTINGS}" -f "${COMPOSE_FILE}" images "$@"
}

top() {
  docker compose --env-file "${STARTUP_SETTINGS}" -f "${COMPOSE_FILE}" top "$@"
}

ps() {
  docker compose --env-file "${STARTUP_SETTINGS}" -f "${COMPOSE_FILE}" ps "$@"
}

pause() {
  docker compose --env-file "${STARTUP_SETTINGS}" -f "${COMPOSE_FILE}" pause "$@"
}

unpause() {
  docker compose --env-file "${STARTUP_SETTINGS}" -f "${COMPOSE_FILE}" unpause "$@"
}

logs() {
  docker compose --env-file "${STARTUP_SETTINGS}" -f "${COMPOSE_FILE}" logs "$@"
}

clean() {
  rm -rf "${DATA_DIR}" 2&>/dev/null || ${SUDO} rm -rf "${DATA_DIR}"
}

destroy() {
  uninstall
  clean
}

build() {
  _attention "Building DeltaFi core"
  pushd "$DELTAFI_PATH" > /dev/null
  ./gradlew dockerTagDeltafi && _ok "DeltaFi core build successful"
  cd deltafi-ui
  _attention "Building DeltaFi UI"
  docker build -t "deltafi/deltafi-ui:$VERSION" . && _ok "DeltaFi UI build successful"
  popd > /dev/null
} 

ARGS=("$@")
[[ ${#ARGS[@]} -lt 1 ]] && cli_help_command
SUBCOMMAND=${ARGS[0]}
shift

case "$SUBCOMMAND" in
  restart)
    SERVICES=""
    for i
      do SERVICES="${SERVICES} ${i}"
    done
    restart_service "${SERVICES}"
    ;;
  start)
    config_files=()
    post_install_files=()
    plugins=()
    while [[ $# -gt 0 ]]; do
      key="$1"
      case $key in
        -f|--values)
          shift
          config_files+=("$1")
          shift
          ;;
        -p|--plugin)
          shift
          plugins+=("$1")
          shift
          ;;
        -s|--post-install-script)
          shift
          post_install_files+=("$1")
          shift
          ;;
        -h|--help)
          cli_start_help_command
          ;;
        *)
          # skip over anything else
          shift
          ;;
      esac
    done

    _write_config "${config_files[@]}"
    start_compose
    _install_plugins "${plugins[@]}"
    _post_install "${post_install_files[@]}"
    ;;
  uninstall)
    uninstall
    ;;
  images)
    images "$@"
    ;;
  top)
    top "$@"
    ;;
  logs)
    logs "$@"
    ;;
  ps)
    ps "$@"
    ;;
  pause)
    pause "$@"
    ;;
  unpause)
    unpause "$@"
    ;;
  destroy)
    destroy
    ;;
  stop-services)
    SERVICES=""
    for i
      do SERVICES="${SERVICES} ${i}"
    done
    stop_services "${SERVICES}"
    ;;
  build)
    build
    ;;
  *)
    cli_help_command
    ;;

esac<|MERGE_RESOLUTION|>--- conflicted
+++ resolved
@@ -508,13 +508,6 @@
   valkey: docker.io/bitnami/valkey:7.2.5
   clickhouse: bitnami/clickhouse:24.3.3-debian-12-r2
 EOF
-<<<<<<< HEAD
-=======
-
-  if _is_arm; then
-    yq -r -i '.dependencies.mongodb = "zcube/bitnami-compat-mongodb:5.0.17"' "${VALUES_YAML}"
-  fi
->>>>>>> 0e126436
 }
 
 # overlay the values that were passed on top of the default values
